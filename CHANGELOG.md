# Changelog
<<<<<<< HEAD
## 2018/08/03: 3.11.27
### Improvements
* (#701) Making post restore hook heartbeat timeout and heartbeat check frequency configurable

## 2018/07/30: 3.11.26
### Improvements
* (#692) Moving restore-finished status to after PostRestoreHook execution

## 2018/07/11: 3.11.24
=======

## 2018/07/28: 3.11.26
### Improvements
* (#694) Moving restore-finished status update, to after PostRestoreHook execution.

## 2018/07/11: 3.11.25
>>>>>>> 9713bfa8
### Improvements
* (#690) Adding partitioner endpoint to cassadmin resource to get C* partitioner name.

## 2018/06/28: 3.11.23
### Improvements
* (#684) PostRestoreHook logging improvements.


## 2018/06/27: 3.11.22
### New Feature
* (#682) PostRestoreHook changes. Adding ability to call a post restore hook once files get downloaded as part of the restore process.

Following are relevant configurations around post restore hook
- priam.postrestorehook.enabled: indicates if postrestorehook is enabled.
- priam.postrestorehook: contains the command with arguments to be executed as part of postrestorehook. Priam would wait for completion of this hook before proceeding to starting C*.
- priam.postrestorehook.heartbeat.filename: heartbeat file that postrestorehook emits. Priam keeps a tab on this file to make sure postrestorehook is making progress. Otherwise, a new process of postrestorehook would be spawned (upon killing existing process if still exists)
- priam.postrestorehook.done.filename:'done' file that postrestorehook creates upon completion of execution.
- priam.postrestorehook.timeout.in.days:maximum time that Priam should wait before killing the postrestorehook process (if not already complete)


## 2018/06/12: 3.11.21
### Bug Fixes
* (#679) Mark snapshot as a failure if there is an issue with uploading a file. This is to ensure we fail-fast. This is in contrast to previous behavior where snapshot would "ignore" any failures in the upload of a file and mark snapshot as "success". 
         Since it was not truly a "success" marking that as "failure" is the right thing to do. Also, meta.json should really be uploaded in case of "success" and not in case of "failure" as the presence of "meta.json" marks the backup as successful.
         The case for fail-fast: In a scenario where we had an issue say at the start of the backup, it makes more sense to fail-fast then to keep uploading other files (and waste bandwidth and use backup resources). The remediation step for backup failure is anyways to take a full snapshot again.

## 2018/06/07: 3.11.20
### Bug Fixes
* (#678) Change the default location of backup status and downloaded meta.json as part of backup verification

## 2018/04/05: 3.11.19

### New Features
* (#665) Cassandra Process Manager can be configured to gracefully stop using the new
 `gracefulDrainHealthWaitSeconds` option. If this option set to a positive integer (>=0) then before calling
 the shutdown script, Priam will fail healthchecks (`InstanceState.isHealthy`) for the configured number of seconds and  then will issue a `nodetool drain` with 30s timeout (since drain can hang), and finally call the provided stop script. By default this is set to `-1` to disable this feature for backwards compatibility. This is useful if you want to gracefully drain cassandra clients off a node before running `drain` (which kills the Native/Thrift server and resets and tcp connections that were established; in flight requests can get   dropped), then running drain to safely stop Cassandra, and then call your stop script. If your service discovery system does not integrate with Priam's health system or your stop script already does all these things then leave this functionality disabled.
* (#665) `/v1/cassadmin/stop` http API call now takes an optional `force` parameter (e.g. `/v1/cassadmin/stop?force=true` which will skip the graceful path for that particular stop; default value is `false`.
* (#650) Enable auth on the jmx port via `jmxUsername` and `jmxPassword` options. By default these are null and not provided.

### Bug Fixes
* (#662) Update `commons-io`, `aws-java-sdk`, `snakeyaml`

### Breaking changes
* (#665) If you previously implemented `ICassandraProcess` internally the `start` method has been refactored to take a `boolean force` parameter. If you implement this interface you can supply `false` to preserve previous behavior.

## 2018/02/13: 3.11.18

### Bug Fixes
* (#660) Fix to `Snapshotstatus` to actually contain `bkupMetadata`

## 2018/02/01: 3.11.17

### New Features
* (#639) bakup.status is now a variable
* (#647) SDB clients standardized

### Bugs
* (#658) Autostart functionality now uses timers instead of ratelimiters so that
  the first autostart does not start until an interval after the first start.
* (#632) Duplicate slf4j bindings excluded
* (#643) Gracefully shut down quartz

## 2017/12/14: 3.11.16

### Bugs
* Gradle 4.4 Support
* Autostart functionality now only sets shouldCassandraBeAlive flag from
  the start api to prevent a race against the stop API in the monitoring
  thread.

## 2017/12/06: 3.11.15

### Bugs
* None

### New Features
* Priam will now automatically restart Cassandra if it fails. If you use
  Priam to stop Cassandra (via the API) it will not automatically restart
  Cassandra until a subsequent start via the API. You can control this
  via the ``priam.remediate.dead.cassandra.rate`` configuration option. If
  negative it disables auto-remediation, if zero it immediately auto-remediates
  on any failure, and if a positive integer the auto-remediation waits for
  that number of seconds between restarts. The default is 360 seconds
  (one hour).

### Breaking Changes
* None

## Previous changelog
1.1
- Support for cassandra 1.1
- Support to publish cassandra metrics (TODO)

1.0
- Support for cassandra 1.0
- Incremental restores
- Multiple bug fixes

0.0.5
- Initial external release<|MERGE_RESOLUTION|>--- conflicted
+++ resolved
@@ -1,22 +1,13 @@
 # Changelog
-<<<<<<< HEAD
 ## 2018/08/03: 3.11.27
 ### Improvements
 * (#701) Making post restore hook heartbeat timeout and heartbeat check frequency configurable
-
-## 2018/07/30: 3.11.26
-### Improvements
-* (#692) Moving restore-finished status to after PostRestoreHook execution
-
-## 2018/07/11: 3.11.24
-=======
 
 ## 2018/07/28: 3.11.26
 ### Improvements
 * (#694) Moving restore-finished status update, to after PostRestoreHook execution.
 
 ## 2018/07/11: 3.11.25
->>>>>>> 9713bfa8
 ### Improvements
 * (#690) Adding partitioner endpoint to cassadmin resource to get C* partitioner name.
 
