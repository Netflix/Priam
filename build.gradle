// Establish version and status
<<<<<<< HEAD
ext.releaseVersion = '0.0.5.4'
=======
ext.releaseVersion = '0.0.5.3'
>>>>>>> 61f99777
ext.githubProjectName = 'Priam'

buildscript {
    repositories { mavenCentral() }
}

allprojects {
    repositories { mavenCentral() }
}

//apply from: file('gradle/release.gradle') // Not fully tested
apply from: file('gradle/convention.gradle')
apply from: file('gradle/maven.gradle')
apply from: file('gradle/check.gradle')
//apply from: file('gradle/license.gradle') // Waiting for re-release

subprojects {
    // Closure to configure all the POM with extra info, common to all projects
    pom {
        project {
            url "https://github.com/Netflix/${rootProject.githubProjectName}"
            scm {
                connection "scm:git:git@github.com:Netflix/${rootProject.githubProjectName}.git"
                url "scm:git:git@github.com:Netflix/${rootProject.githubProjectName}.git"
                developerConnection "scm:git:git@github.com:Netflix/${rootProject.githubProjectName}.git"
            }
            issueManagement {
                system 'github'
                url "https://github.com/Netflix/${rootProject.githubProjectName}/issues"
            }
        }
    }

    group = "com.netflix.${name}"

    configurations {
        provided
        compile.extendsFrom provided
    }

    dependencies {
        compile "commons-lang:commons-lang:2.5"
        compile "commons-logging:commons-logging:1.1.1"
        compile "commons-collections:commons-collections:3.2.1"
        compile "commons-io:commons-io:2.0.1"
        compile "commons-cli:commons-cli:1.2"
        compile "commons-httpclient:commons-httpclient:3.1"
        compile "com.sun.jersey.contribs:jersey-multipart:1.1.4.1"
        compile "com.sun.jersey:jersey-json:1.9.1"
        compile "com.amazonaws:aws-java-sdk:1.3.2"
        compile "com.google.guava:guava:11.0.1"
        compile "com.google.inject:guice:3.0"
        compile "com.sun.jersey:jersey-bundle:1.9.1"
        compile "com.sun.jersey.contribs:jersey-guice:1.9.1"
        compile "com.google.inject.extensions:guice-servlet:3.0"
        compile "org.quartz-scheduler:quartz:1.7.3"
        compile "com.googlecode.json-simple:json-simple:1.1"
        compile "org.xerial.snappy:snappy-java:1.0.4.1"
        compile "org.yaml:snakeyaml:1.10"
        compile "org.apache.cassandra:cassandra-all:1.0.9"
        compile "javax.ws.rs:jsr311-api:1.1.1"
        compile "joda-time:joda-time:2.0"
        compile "commons-configuration:commons-configuration:1.5"
        compile "xerces:xercesImpl:2.4.0"
        compile "net.java.dev.jna:jna:3.2.3"
        compile "org.apache.httpcomponents:httpcore:4.1"
        compile "com.ning:compress-lzf:0.9.5"
        compile "org.slf4j:slf4j-api:1.6.1"
        compile "org.slf4j:slf4j-log4j12:1.6.1"
        provided "javax.servlet:servlet-api:2.5"
        testCompile "com.googlecode.jmockit:jmockit:0.999.12"
        testCompile "junit:junit:4.8"
    }
}

project(':priam') {
    dependencies {
    }
    test {
        // -Xms256m -Xmx1024m -XX:MaxPermSize=512m
        // -javaagent:"${settings.localRepository}"/com/googlecode/jmockit/jmockit/0.999.12/jmockit-0.999.12.jar
    }
}

project(':priam-web') {
    apply plugin: 'war'
    apply plugin: 'jetty'
    dependencies {
        compile project(':priam')
    }
}
<|MERGE_RESOLUTION|>--- conflicted
+++ resolved
@@ -1,9 +1,4 @@
-// Establish version and status
-<<<<<<< HEAD
 ext.releaseVersion = '0.0.5.4'
-=======
-ext.releaseVersion = '0.0.5.3'
->>>>>>> 61f99777
 ext.githubProjectName = 'Priam'
 
 buildscript {
