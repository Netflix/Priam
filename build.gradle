--- conflicted
+++ resolved
@@ -1,23 +1,15 @@
 plugins {
-<<<<<<< HEAD
-    id 'nebula.netflixoss' version '5.0.0'
-}
-
-// Establish version and status
-=======
     id 'nebula.netflixoss' version '5.1.1'
 }
 
->>>>>>> bd8f7dd2
 ext.githubProjectName = 'Priam'
 
 subprojects {
     apply plugin: 'nebula.netflixoss'
     apply plugin: 'java'
-    
+
 
     group = 'com.netflix.priam'
-<<<<<<< HEAD
 
     repositories {
         jcenter()
@@ -32,7 +24,7 @@
         compile 'org.apache.commons:commons-lang3:3.5'
         compile 'commons-logging:commons-logging:1.2'
         compile 'org.apache.commons:commons-collections4:4.1'
-        compile 'commons-io:commons-io:2.5'
+        compile 'commons-io:commons-io:2.6'
         compile 'commons-cli:commons-cli:1.4'
         compile 'commons-httpclient:commons-httpclient:3.1'
         compile 'com.sun.jersey.contribs:jersey-multipart:1.19.4'
@@ -41,14 +33,14 @@
         compile 'com.sun.jersey.contribs:jersey-guice:1.19.4'
         compile 'com.google.guava:guava:21.0'
         compile 'com.google.code.findbugs:jsr305:3.0.2'
-        compile 'com.amazonaws:aws-java-sdk:1.11.211'
+        compile 'com.amazonaws:aws-java-sdk:1.11.386'
         compile 'com.google.inject:guice:4.1.0'
         compile 'com.google.inject.extensions:guice-servlet:4.1.0'
-        compile 'org.quartz-scheduler:quartz:2.2.3'
+        compile 'org.quartz-scheduler:quartz:2.3.0'
         compile 'com.googlecode.json-simple:json-simple:1.1.1'
         compile 'org.xerial.snappy:snappy-java:1.1.2.6'
-        compile 'org.yaml:snakeyaml:1.18'
-        compile 'org.apache.cassandra:cassandra-all:[1.2.0,1.2.8['
+        compile 'org.yaml:snakeyaml:1.19'
+        compile 'org.apache.cassandra:cassandra-all:2.1.17'
         compile 'javax.ws.rs:jsr311-api:1.1.1'
         compile 'joda-time:joda-time:2.9.9'
         compile 'org.apache.commons:commons-configuration2:2.1.1'
@@ -67,6 +59,7 @@
         }
         compile 'com.google.apis:google-api-services-storage:v1-rev100-1.22.0'
         compile 'com.google.http-client:google-http-client-jackson2:1.22.0'
+        compile 'com.netflix.spectator:spectator-api:0.74.2'
         compileOnly 'javax.servlet:javax.servlet-api:3.1.0'
         testCompile 'org.jmockit:jmockit:1.31'
         testCompile "org.spockframework:spock-core:1.1-groovy-2.4"
@@ -76,66 +69,4 @@
         sourceCompatibility = JavaVersion.VERSION_1_8
         targetCompatibility = JavaVersion.VERSION_1_8
     }
-}
-=======
-
-    repositories {
-        jcenter()
-    }
-    
-    configurations {
-      all*.exclude group: 'ch.qos.logback', module: 'logback-classic'
-      all*.exclude group: 'ch.qos.logback', module: 'logback-core'
-    }
-
-    dependencies {
-      compile 'org.apache.commons:commons-lang3:3.5'
-      compile 'commons-logging:commons-logging:1.2'
-      compile 'org.apache.commons:commons-collections4:4.1'
-      compile 'commons-io:commons-io:2.6'
-      compile 'commons-cli:commons-cli:1.4'
-      compile 'commons-httpclient:commons-httpclient:3.1'
-      compile 'com.sun.jersey.contribs:jersey-multipart:1.19.4'
-      compile 'com.sun.jersey:jersey-json:1.19.4'
-      compile 'com.sun.jersey:jersey-bundle:1.19.4'
-      compile 'com.sun.jersey.contribs:jersey-guice:1.19.4'
-      compile 'com.google.guava:guava:21.0'
-      compile 'com.google.code.findbugs:jsr305:3.0.2'
-      compile 'com.amazonaws:aws-java-sdk:1.11.386'
-      compile 'com.google.inject:guice:4.1.0'
-      compile 'com.google.inject.extensions:guice-servlet:4.1.0'
-      compile 'org.quartz-scheduler:quartz:2.3.0'
-      compile 'com.googlecode.json-simple:json-simple:1.1.1'
-      compile 'org.xerial.snappy:snappy-java:1.1.2.6'
-      compile 'org.yaml:snakeyaml:1.19'
-      compile 'org.apache.cassandra:cassandra-all:2.1.17'
-      compile 'javax.ws.rs:jsr311-api:1.1.1'
-      compile 'joda-time:joda-time:2.9.9'
-      compile 'org.apache.commons:commons-configuration2:2.1.1'
-      compile 'xerces:xercesImpl:2.11.0'
-      compile 'net.java.dev.jna:jna:4.4.0'
-      compile 'org.apache.httpcomponents:httpclient:4.5.3'
-      compile 'org.apache.httpcomponents:httpcore:4.4.6'
-      compile 'com.ning:compress-lzf:1.0.4'
-      compile 'com.google.code.gson:gson:2.8.2'
-      compile 'org.slf4j:slf4j-api:1.7.25'
-      compile 'org.slf4j:slf4j-log4j12:1.7.25'
-      compile 'org.bouncycastle:bcprov-jdk16:1.46'
-      compile 'org.bouncycastle:bcpg-jdk16:1.46'
-      compile ('com.google.appengine.tools:appengine-gcs-client:0.7') {
-          exclude module: 'guava'
-      }
-      compile 'com.google.apis:google-api-services-storage:v1-rev100-1.22.0'
-      compile 'com.google.http-client:google-http-client-jackson2:1.22.0'
-      compile 'com.netflix.spectator:spectator-api:0.74.2'
-      compileOnly 'javax.servlet:javax.servlet-api:3.1.0'
-      testCompile 'org.jmockit:jmockit:1.31'
-      testCompile "org.spockframework:spock-core:1.1-groovy-2.4"
-      testCompile 'junit:junit:4.12'
-      //testCompile 'mockit:mockit:0.999'
-
-      sourceCompatibility = JavaVersion.VERSION_1_8
-      targetCompatibility = JavaVersion.VERSION_1_8
-    }
-}
->>>>>>> bd8f7dd2
+}