--- conflicted
+++ resolved
@@ -49,11 +49,7 @@
         compile "com.googlecode.json-simple:json-simple:1.1"
         compile "org.xerial.snappy:snappy-java:1.0.5-M3"
         compile "org.yaml:snakeyaml:1.10"
-<<<<<<< HEAD
-        compile "org.apache.cassandra:cassandra-all:[1.2.1,2.0["
-=======
-        compile "org.apache.cassandra:cassandra-all:[1.1.9,1.1.10["
->>>>>>> 908039d8
+        compile "org.apache.cassandra:cassandra-all:[1.2.3,2.0["
         compile "javax.ws.rs:jsr311-api:1.1.1"
         compile "joda-time:joda-time:2.0"
         compile "commons-configuration:commons-configuration:1.5"
