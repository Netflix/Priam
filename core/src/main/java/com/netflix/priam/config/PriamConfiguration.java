--- conflicted
+++ resolved
@@ -26,11 +26,8 @@
     @JsonProperty
     @NotNull
     @Valid
-<<<<<<< HEAD
     private NodeRepairConfiguration nodeRepair = new NodeRepairConfiguration();
-=======
     private ZooKeeperConfiguration zooKeeper = new ZooKeeperConfiguration();
->>>>>>> ff033837
 
     public CassandraConfiguration getCassandraConfiguration() {
         return cassandra;
@@ -44,12 +41,11 @@
         return backup;
     }
 
-<<<<<<< HEAD
     public NodeRepairConfiguration getNodeRepairConfiguration() {
         return nodeRepair;
-=======
+    }
+
     public ZooKeeperConfiguration getZooKeeperConfiguration() {
         return zooKeeper;
->>>>>>> ff033837
     }
 }