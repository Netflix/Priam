--- conflicted
+++ resolved
@@ -19,18 +19,16 @@
     pmd {
         ignoreFailures = true
     }
-
-<<<<<<< HEAD
     tasks.withType(Pmd) { 
         ignoreFailures = true
         reports.html.enabled true
-=======
+    }
+
     apply plugin: 'cobertura'
     cobertura {
         sourceDirs = sourceSets.main.java.srcDirs
         format = 'html'
         includes = ['**/*.java', '**/*.groovy']
         excludes = []
->>>>>>> 1cbb4d6d
     }
 }