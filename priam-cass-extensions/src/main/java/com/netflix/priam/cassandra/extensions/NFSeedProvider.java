/*
 * Copyright 2013 Netflix, Inc.
 *
 * Licensed under the Apache License, Version 2.0 (the "License");
 * you may not use this file except in compliance with the License.
 * You may obtain a copy of the License at
 *
 * http://www.apache.org/licenses/LICENSE-2.0
 *
 * Unless required by applicable law or agreed to in writing, software
 * distributed under the License is distributed on an "AS IS" BASIS,
 * WITHOUT WARRANTIES OR CONDITIONS OF ANY KIND, either express or implied.
 * See the License for the specific language governing permissions and
 * limitations under the License.
 *
 */
package com.netflix.priam.cassandra.extensions;

import java.util.ArrayList;
import java.util.List;
import java.util.Map;
<<<<<<< HEAD

=======
>>>>>>> d51660ed
import org.apache.cassandra.locator.InetAddressAndPort;
import org.apache.cassandra.locator.SeedProvider;
import org.slf4j.Logger;
import org.slf4j.LoggerFactory;

/** Retrieves the list of seeds from Priam. */
public class NFSeedProvider implements SeedProvider {
    private static final Logger logger = LoggerFactory.getLogger(NFSeedProvider.class);

    public NFSeedProvider(Map<String, String> args) {}

    @Override
<<<<<<< HEAD
    public List<InetAddressAndPort> getSeeds()
    {
        List<InetAddressAndPort> seeds = new ArrayList<>();
        try
        {
            String priamSeeds = DataFetcher.fetchData("http://127.0.0.1:8080/Priam/REST/v1/cassconfig/get_seeds");
            for (String seed : priamSeeds.split(","))
                seeds.add(InetAddressAndPort.getByName(seed));
        }
        catch (Exception e)
        {
=======
    public List<InetAddressAndPort> getSeeds() {
        List<InetAddressAndPort> seeds = new ArrayList<InetAddressAndPort>();
        try {
            String priamSeeds =
                    DataFetcher.fetchData(
                            "http://127.0.0.1:8080/Priam/REST/v1/cassconfig/get_seeds");
            for (String seed : priamSeeds.split(",")) seeds.add(InetAddressAndPort.getByName(seed));
        } catch (Exception e) {
>>>>>>> d51660ed
            logger.error("Failed to load seed data", e);
        }
        return seeds;
    }
}<|MERGE_RESOLUTION|>--- conflicted
+++ resolved
@@ -19,10 +19,6 @@
 import java.util.ArrayList;
 import java.util.List;
 import java.util.Map;
-<<<<<<< HEAD
-
-=======
->>>>>>> d51660ed
 import org.apache.cassandra.locator.InetAddressAndPort;
 import org.apache.cassandra.locator.SeedProvider;
 import org.slf4j.Logger;
@@ -35,19 +31,6 @@
     public NFSeedProvider(Map<String, String> args) {}
 
     @Override
-<<<<<<< HEAD
-    public List<InetAddressAndPort> getSeeds()
-    {
-        List<InetAddressAndPort> seeds = new ArrayList<>();
-        try
-        {
-            String priamSeeds = DataFetcher.fetchData("http://127.0.0.1:8080/Priam/REST/v1/cassconfig/get_seeds");
-            for (String seed : priamSeeds.split(","))
-                seeds.add(InetAddressAndPort.getByName(seed));
-        }
-        catch (Exception e)
-        {
-=======
     public List<InetAddressAndPort> getSeeds() {
         List<InetAddressAndPort> seeds = new ArrayList<InetAddressAndPort>();
         try {
@@ -56,7 +39,6 @@
                             "http://127.0.0.1:8080/Priam/REST/v1/cassconfig/get_seeds");
             for (String seed : priamSeeds.split(",")) seeds.add(InetAddressAndPort.getByName(seed));
         } catch (Exception e) {
->>>>>>> d51660ed
             logger.error("Failed to load seed data", e);
         }
         return seeds;
