--- conflicted
+++ resolved
@@ -27,11 +27,7 @@
  * depend on the {@link IConfigSource}s provided.  If user asks for key 'foo', and this composite has three sources, it
  * will first check if the key is found in the first source, if not it will check the second and if not, the third, else
  * return null or false if {@link #contains(String)} was called.
-<<<<<<< HEAD
- * <p></p>
-=======
  *
->>>>>>> 22c5d6f9
  * Implementation note: get methods with a default are implemented in {@link AbstractConfigSource}, if the underlying
  * source overrides one of these methods, then that implementation will be ignored.
  */
