--- conflicted
+++ resolved
@@ -388,7 +388,6 @@
 
     public String getCommitLogBackupRestorePointInTime();
     
-<<<<<<< HEAD
     public int maxCommitLogsRestore();
 
     /**
@@ -407,8 +406,6 @@
     public boolean isThriftEnabled();
 
     public boolean isNativeTransportEnabled();
-=======
     public String getS3EndPoint(); 
     
->>>>>>> 849f56a4
 }