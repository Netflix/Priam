--- conflicted
+++ resolved
@@ -368,12 +368,11 @@
      */
     public boolean doesCassandraStartManually();
 
-<<<<<<< HEAD
     /**
      * @return possible values: all, dc, none
      */
     public String getInternodeCompression();
-=======
+
     public boolean isBackingUpCommitLogs();
 
     public String getCommitLogBackupArchiveCmd();
@@ -383,5 +382,4 @@
     public String getCommitLogBackupRestoreFromDirs();
 
     public String getCommitLogBackupRestorePointInTime();
->>>>>>> 4581a362
 }