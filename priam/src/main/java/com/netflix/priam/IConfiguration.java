--- conflicted
+++ resolved
@@ -258,16 +258,12 @@
     /**
      * @return hinted_handoff_throttle_in_kb
      */
-<<<<<<< HEAD
     public int getHintedHandoffThrottleKb();
 
     /**
      * @return max_hints_delivery_threads
      */
     public int getMaxHintThreads();
-=======
-    public int getHintHandoffDelay();
->>>>>>> 908039d8
 
     /**
      * @return Size of Cassandra max direct memory
@@ -332,11 +328,11 @@
     public String getCassProcessName();
 
     /**
-<<<<<<< HEAD
      * Get the number of tokens node uses; used as part of vnodes support
      */
     public int getNumTokens();
-=======
+
+    /**
     * Defaults to 'allow all'.
      */
     public String getAuthenticator();
@@ -367,5 +363,4 @@
      */
     public boolean doesCassandraStartManually();
 
->>>>>>> 908039d8
 }