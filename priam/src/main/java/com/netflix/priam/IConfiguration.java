--- conflicted
+++ resolved
@@ -326,7 +326,6 @@
     public String getCassProcessName();
 
     /**
-<<<<<<< HEAD
     * Defaults to 'allow all'.
      */
     public String getAuthenticator();
@@ -356,10 +355,4 @@
      * @return true/false, if Cassandra needs to be started manually
      */
     public boolean doesCassandraStartManually();
-
-=======
-     * @return true/false, if Cassandra needs to be started manually
-     */
-    public boolean doesCassandraStartManually();
->>>>>>> 23fd5782
 }