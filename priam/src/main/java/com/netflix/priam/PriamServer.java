/**
 * Copyright 2013 Netflix, Inc.
 *
 * Licensed under the Apache License, Version 2.0 (the "License");
 * you may not use this file except in compliance with the License.
 * You may obtain a copy of the License at
 *
 *     http://www.apache.org/licenses/LICENSE-2.0
 *
 * Unless required by applicable law or agreed to in writing, software
 * distributed under the License is distributed on an "AS IS" BASIS,
 * WITHOUT WARRANTIES OR CONDITIONS OF ANY KIND, either express or implied.
 * See the License for the specific language governing permissions and
 * limitations under the License.
 */
package com.netflix.priam;

import org.apache.commons.collections.CollectionUtils;
import org.slf4j.Logger;
import org.slf4j.LoggerFactory;

import com.google.inject.Inject;
import com.google.inject.Singleton;
import com.netflix.priam.aws.UpdateCleanupPolicy;
import com.netflix.priam.aws.UpdateSecuritySettings;
import com.netflix.priam.backup.IncrementalBackup;
import com.netflix.priam.backup.Restore;
import com.netflix.priam.backup.SnapshotBackup;
import com.netflix.priam.identity.InstanceIdentity;
import com.netflix.priam.scheduler.PriamScheduler;
import com.netflix.priam.utils.CassandraMonitor;
import com.netflix.priam.utils.Sleeper;
import com.netflix.priam.utils.SystemUtils;
import com.netflix.priam.utils.TuneCassandra;
import org.apache.commons.collections.CollectionUtils;
import org.slf4j.Logger;
import org.slf4j.LoggerFactory;

/**
 * Start all tasks here - Property update task - Backup task - Restore task -
 * Incremental backup
 */
@Singleton
public class PriamServer
{
    private final PriamScheduler scheduler;
    private final IConfiguration config;
    private final InstanceIdentity id;
    private final Sleeper sleeper;
    private final ICassandraProcess cassProcess;
    private static final int CASSANDRA_MONITORING_INITIAL_DELAY = 10;
    private static final Logger logger = LoggerFactory.getLogger(PriamServer.class);

    @Inject
    public PriamServer(IConfiguration config, PriamScheduler scheduler, InstanceIdentity id, Sleeper sleeper, ICassandraProcess cassProcess)
    {
        this.config = config;
        this.scheduler = scheduler;
        this.id = id;
        this.sleeper = sleeper;
        this.cassProcess = cassProcess;
    }

    public void intialize() throws Exception
    {     
        if (id.getInstance().isOutOfService())
            return;

        // start to schedule jobs
        scheduler.start();

        // update security settings.
        if (config.isMultiDC())
        {
            scheduler.runTaskNow(UpdateSecuritySettings.class);
            // sleep for 60 sec for the SG update to happen.
            if (UpdateSecuritySettings.firstTimeUpdated)
                sleeper.sleep(60 * 1000);
            scheduler.addTask(UpdateSecuritySettings.JOBNAME, UpdateSecuritySettings.class, UpdateSecuritySettings.getTimer(id));
        }

        // Run the task to tune Cassandra
        scheduler.runTaskNow(TuneCassandra.class);

        // restore from backup else start cassandra.
        if (!config.getRestoreSnapshot().equals(""))
            scheduler.addTask(Restore.JOBNAME, Restore.class, Restore.getTimer());
        else
        {
        		if(!config.doesCassandraStartManually())
<<<<<<< HEAD
                    cassProcess.start(true);
=======
        			cassProcess.start(true);				 // Start cassandra.
>>>>>>> 19bd1386
        		else
        			logger.info("config.doesCassandraStartManually() is set to True, hence Cassandra needs to be started manually ...");
        }

        /*
         *  Run the delayed task (after 10 seconds) to Monitor Cassandra
         *  If Restore option is chosen, then Running Cassandra instance is stopped 
         *  Hence waiting for Cassandra to stop
         */
        scheduler.addTaskWithDelay(CassandraMonitor.JOBNAME,CassandraMonitor.class, CassandraMonitor.getTimer(), CASSANDRA_MONITORING_INITIAL_DELAY);
        
        // Start the snapshot backup schedule - Always run this. (If you want to
        // set it off, set backup hour to -1)
        if (config.getBackupHour() >= 0 && (CollectionUtils.isEmpty(config.getBackupRacs()) || config.getBackupRacs().contains(config.getRac())))
        {
            scheduler.addTask(SnapshotBackup.JOBNAME, SnapshotBackup.class, SnapshotBackup.getTimer(config));

            // Start the Incremental backup schedule if enabled
            if (config.isIncrBackup())
            		scheduler.addTask(IncrementalBackup.JOBNAME, IncrementalBackup.class, IncrementalBackup.getTimer());
        }
       
        //Set cleanup
        scheduler.addTask(UpdateCleanupPolicy.JOBNAME, UpdateCleanupPolicy.class, UpdateCleanupPolicy.getTimer());
    }

    public InstanceIdentity getId()
    {
        return id;
    }

    public PriamScheduler getScheduler()
    {
        return scheduler;
    }

    public IConfiguration getConfiguration()
    {
        return config;
    }

}<|MERGE_RESOLUTION|>--- conflicted
+++ resolved
@@ -88,11 +88,7 @@
         else
         {
         		if(!config.doesCassandraStartManually())
-<<<<<<< HEAD
-                    cassProcess.start(true);
-=======
         			cassProcess.start(true);				 // Start cassandra.
->>>>>>> 19bd1386
         		else
         			logger.info("config.doesCassandraStartManually() is set to True, hence Cassandra needs to be started manually ...");
         }
