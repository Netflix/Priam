--- conflicted
+++ resolved
@@ -36,11 +36,7 @@
  * Loads config data from SimpleDB.  {@link #intialize(String, String)} will query the SimpleDB domain "PriamProperties"
  * for any potential configurations.  The domain is set up to support multiple different clusters; this is done by using
  * amazon's auto scaling groups (ASG).
-<<<<<<< HEAD
- * <p></p>
-=======
  *
->>>>>>> 22c5d6f9
  * Schema <ul>
  *   <li>"appId" // ASG up to first instance of '-'.  So ASG name priam-test will create appId priam, ASG priam_test
  *   will create appId priam_test.</li>
