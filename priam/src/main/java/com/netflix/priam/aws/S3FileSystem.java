--- conflicted
+++ resolved
@@ -337,11 +337,7 @@
     }
 
     /**
-<<<<<<< HEAD
      * This method does exactly as other download method.(Supposed to be overridden)
-=======
-     * This method does exactly as other download method.
->>>>>>> 19bd1386
      * filePath parameter provides the diskPath of the downloaded file.
      * This path can be used to correlate the files which are Streamed In 
      * during Incremental Restores
@@ -349,33 +345,13 @@
 	@Override
 	public void download(AbstractBackupPath path, OutputStream os,
 			String filePath) throws BackupRestoreException {
-<<<<<<< HEAD
 		try {
 			// Calling original Download method
 			download(path, os);
 		} catch (Exception e) {
 			throw new BackupRestoreException(e.getMessage(), e);
 		}
-=======
-        try
-        {
-            logger.info("Downloading " + path.getRemotePath());
-            downloadCount.incrementAndGet();
-            AmazonS3 client = getS3Client();
-            S3Object obj = client.getObject(getPrefix(), path.getRemotePath());
-
-            long contentLen = obj.getObjectMetadata().getContentLength();
-            path.setSize(contentLen);
-            RangeReadInputStream rris = new RangeReadInputStream(client, getPrefix(), path);            
-            final long bufSize = MAX_BUFFERED_IN_STREAM_SIZE > contentLen ? contentLen : MAX_BUFFERED_IN_STREAM_SIZE;
-            compress.decompressAndClose(new BufferedInputStream(rris, (int)bufSize), os);
-            bytesDownloaded.addAndGet(contentLen);
-        }
-        catch (Exception e)
-        {
-            throw new BackupRestoreException(e.getMessage(), e);
-        }
->>>>>>> 19bd1386
+
 	}
 
 }