--- conflicted
+++ resolved
@@ -1,244 +1,223 @@
-/**
- * Copyright 2017 Netflix, Inc.
- *
- * Licensed under the Apache License, Version 2.0 (the "License");
- * you may not use this file except in compliance with the License.
- * You may obtain a copy of the License at
- *
- *     http://www.apache.org/licenses/LICENSE-2.0
- *
- * Unless required by applicable law or agreed to in writing, software
- * distributed under the License is distributed on an "AS IS" BASIS,
- * WITHOUT WARRANTIES OR CONDITIONS OF ANY KIND, either express or implied.
- * See the License for the specific language governing permissions and
- * limitations under the License.
- */
-package com.netflix.priam.aws;
-
-import java.io.File;
-import java.util.List;
-import java.util.concurrent.atomic.AtomicInteger;
-import java.util.concurrent.atomic.AtomicLong;
-
-import com.amazonaws.services.s3.model.AmazonS3Exception;
-import com.amazonaws.services.s3.model.CompleteMultipartUploadResult;
-import com.amazonaws.services.s3.model.PartETag;
-import com.netflix.priam.merics.AWSSlowDownExceptionMeasurement;
-import com.netflix.priam.merics.BackupUploadRateMeasurement;
-import com.netflix.priam.merics.IMeasurement;
-import com.netflix.priam.merics.IMetricPublisher;
-import org.apache.commons.lang3.StringUtils;
-import org.slf4j.Logger;
-import org.slf4j.LoggerFactory;
-
-import com.amazonaws.services.s3.AmazonS3;
-import com.amazonaws.services.s3.AmazonS3Client;
-import com.amazonaws.services.s3.model.BucketLifecycleConfiguration;
-import com.amazonaws.services.s3.model.BucketLifecycleConfiguration.Rule;
-import com.google.common.collect.Lists;
-import com.google.inject.Provider;
-import com.netflix.priam.IConfiguration;
-import com.netflix.priam.backup.AbstractBackupPath;
-
-public class S3FileSystemBase {
-	private static final Logger logger = LoggerFactory.getLogger(S3FileSystemBase.class); 
-	
-	protected static final int MAX_CHUNKS = 10000;
-    protected static final long MAX_BUFFERED_IN_STREAM_SIZE = 5 * 1024 * 1024;
-	
-	protected AtomicInteger uploadCount = new AtomicInteger();
-	protected AtomicLong bytesUploaded = new AtomicLong(); //bytes uploaded per file
-    protected AtomicInteger downloadCount = new AtomicInteger();
-    protected AtomicLong bytesDownloaded = new AtomicLong();
-	protected AmazonS3 s3Client;
-    protected IMetricPublisher metricPublisher;
-    protected IMeasurement awsSlowDownMeasurement;
-    protected int awsSlowDownExceptionCounter = 0;
-
-    public S3FileSystemBase (IMetricPublisher metricPublisher) {
-        this.metricPublisher = metricPublisher;
-        awsSlowDownMeasurement = new AWSSlowDownExceptionMeasurement(); //a counter of AWS warning for all uploads
-    }
-
-<<<<<<< HEAD
-=======
-//    /*
-//     * S3 End point information
-//     * http://docs.aws.amazon.com/general/latest/gr/rande.html#s3_region
-//     */
-//    protected String getS3Endpoint(IConfiguration config)
-//    {
-//    	 final String curRegion = config.getDC();
-//         if("us-east-1".equalsIgnoreCase(curRegion) ||
-//            "us-west-1".equalsIgnoreCase(curRegion) ||
-//            "us-west-2".equalsIgnoreCase(curRegion)	||
-//            "eu-west-1".equalsIgnoreCase(curRegion) ||
-//            "sa-east-1".equalsIgnoreCase(curRegion) ||
-//            "eu-central-1".equalsIgnoreCase(curRegion))
-//             return config.getS3EndPoint();
-//
-//         throw new IllegalStateException("Unsupported region for this application: " + curRegion);
-//    }
->>>>>>> 06d6c7c1
-    
-    public AmazonS3 getS3Client()
-    {
-        return s3Client;
-    }    
-    
-    /**
-     * Get S3 prefix which will be used to locate S3 files
-     */
-    protected String getPrefix(IConfiguration config)
-    {
-        String prefix;
-        if (StringUtils.isNotBlank(config.getRestorePrefix()))
-            prefix = config.getRestorePrefix();
-        else
-            prefix = config.getBackupPrefix();
-
-        String[] paths = prefix.split(String.valueOf(S3BackupPath.PATH_SEP));
-        return paths[0];
-    }  
-    
-    protected void cleanUp(IConfiguration config, Provider<AbstractBackupPath> pathProvider) {
-    	
-        AmazonS3 s3Client = getS3Client();
-        String clusterPath = pathProvider.get().clusterPrefix("");
-        logger.debug("Bucket: " + config.getBackupPrefix());
-        BucketLifecycleConfiguration lifeConfig = s3Client.getBucketLifecycleConfiguration(config.getBackupPrefix());
-        logger.debug("Got bucket:" + config.getBackupPrefix() + " lifecycle." + lifeConfig);
-        if (lifeConfig == null)
-        {
-            lifeConfig = new BucketLifecycleConfiguration();
-            List<Rule> rules = Lists.newArrayList();
-            lifeConfig.setRules(rules);
-        }
-        List<Rule> rules = lifeConfig.getRules();
-        if (updateLifecycleRule(config, rules, clusterPath))
-        {
-            if( rules.size() > 0 ){
-                lifeConfig.setRules(rules);
-                s3Client.setBucketLifecycleConfiguration(config.getBackupPrefix(), lifeConfig);
-            }
-            else
-                s3Client.deleteBucketLifecycleConfiguration(config.getBackupPrefix());
-        }    	
-    	
-    }
-    
-    private boolean updateLifecycleRule(IConfiguration config, List<Rule> rules, String prefix)
-    {
-        Rule rule = null;
-        for (BucketLifecycleConfiguration.Rule lcRule : rules)
-        {
-            if (lcRule.getPrefix().equals(prefix))
-            {
-                rule = lcRule;
-                break;
-            }
-        }
-        if (rule == null && config.getBackupRetentionDays() <= 0)
-            return false;
-        if (rule != null && rule.getExpirationInDays() == config.getBackupRetentionDays())
-        {
-            logger.info("Cleanup rule already set");
-            return false;
-        }
-        if (rule == null)
-        {
-            // Create a new rule
-            rule = new BucketLifecycleConfiguration.Rule().withExpirationInDays(config.getBackupRetentionDays()).withPrefix(prefix);
-            rule.setStatus(BucketLifecycleConfiguration.ENABLED);
-            rule.setId(prefix);
-            rules.add(rule);
-            logger.info(String.format("Setting cleanup for %s to %d days", rule.getPrefix(), rule.getExpirationInDays()));
-        }
-        else if (config.getBackupRetentionDays() > 0)
-        {
-            logger.info(String.format("Setting cleanup for %s to %d days", rule.getPrefix(), config.getBackupRetentionDays()));
-            rule.setExpirationInDays(config.getBackupRetentionDays());
-        }
-        else
-        {
-            logger.info(String.format("Removing cleanup rule for %s", rule.getPrefix()));
-            rules.remove(rule);
-        }
-        return true;
-    }
-
-    /*
-    @param path - representation of the file uploaded
-    @param start time of upload, in millisecs
-    @param completion time of upload, in millsecs
-     */
-    protected void postProcessingPerFile(AbstractBackupPath path, long startTimeInMilliSecs, long completedTimeInMilliSecs) {
-        //Publish upload rate for each uploaded file
-        try {
-            long sizeInBytes = path.getSize();
-            long elapseTimeInMillisecs = completedTimeInMilliSecs - startTimeInMilliSecs;
-            long elapseTimeInSecs = elapseTimeInMillisecs / 1000; //converting millis to seconds as 1000m in 1 second
-            long bytesReadPerSec = 0;
-            Double speedInKBps = 0.0;
-            if (elapseTimeInSecs> 0 && sizeInBytes > 0) {
-                bytesReadPerSec = sizeInBytes / elapseTimeInSecs;
-                speedInKBps = bytesReadPerSec / 1024D;
-            } else {
-                bytesReadPerSec = sizeInBytes;  //we uploaded the whole file in less than a sec
-                speedInKBps = (double) sizeInBytes;
-            }
-
-            logger.info("Upload rate for file: " + path.getFileName()
-                    + ", elapsse time in sec(s): " + elapseTimeInSecs
-                    + ", KB per sec: " + speedInKBps
-            );
-
-            /*
-            This measurement is different than most others.  Other measurements are applicable to all occurrences (e.g
-            node tool flush errors, AWS TPS warning errors).  Upload rate for all occurrences (uploads) is not useful; rather,
-            we are interested in the upload rate per file.  Hence "metadata" is the upload rate for the just uploaded file.
-             */
-            IMeasurement backupUploadRateMeasurement = new BackupUploadRateMeasurement();
-            BackupUploadRateMeasurement.Metadata metadata = new BackupUploadRateMeasurement.Metadata(path.getFileName(), speedInKBps, elapseTimeInMillisecs);
-            backupUploadRateMeasurement.setVal(metadata);
-            this.metricPublisher.publish(backupUploadRateMeasurement); //signal of upload rate for file
-
-            awsSlowDownMeasurement.incrementFailureCnt(path.getAWSSlowDownExceptionCounter());
-            this.metricPublisher.publish(awsSlowDownMeasurement); //signal of possible throttling by aws
-
-        } catch (Exception e) {
-            logger.error("Post processing of file " + path.getFileName() + " failed, not fatal.", e);
-        }
-    }
-
-    /*
-    Reinitializtion which should be performed before uploading a file
-     */
-    protected void reinitialize() {
-        bytesUploaded = new AtomicLong(0); //initialize
-        this.awsSlowDownExceptionCounter = 0;
-    }
-
-    /*
-    @param file uploaded to S3
-    @param a list of unique parts uploaded to S3 for file
-     */
-    protected void logDiagnosticInfo(AbstractBackupPath fileUploaded, CompleteMultipartUploadResult res) {
-        File f = fileUploaded.getBackupFile();
-        String fName = f.getAbsolutePath();
-        logger.info("Uploaded file: " + fName + ", object eTag: " + res.getETag());
-    }
-
-    protected void lookForS3Throttling(Exception e, AbstractBackupPath path) {
-        if (e instanceof AmazonS3Exception) {
-            AmazonS3Exception a = (AmazonS3Exception) e;
-            String amazoneErrorCode = a.getErrorCode();
-            if (amazoneErrorCode != null && !amazoneErrorCode.isEmpty() ) {
-                if (amazoneErrorCode.equalsIgnoreCase("slowdown")) {
-                    awsSlowDownExceptionCounter += 1;
-                    logger.warn("Received slow down from AWS when uploading file: " + path.getFileName());
-                }
-            }
-        }
-    }
+/**
+ * Copyright 2017 Netflix, Inc.
+ *
+ * Licensed under the Apache License, Version 2.0 (the "License");
+ * you may not use this file except in compliance with the License.
+ * You may obtain a copy of the License at
+ *
+ *     http://www.apache.org/licenses/LICENSE-2.0
+ *
+ * Unless required by applicable law or agreed to in writing, software
+ * distributed under the License is distributed on an "AS IS" BASIS,
+ * WITHOUT WARRANTIES OR CONDITIONS OF ANY KIND, either express or implied.
+ * See the License for the specific language governing permissions and
+ * limitations under the License.
+ */
+package com.netflix.priam.aws;
+
+import java.io.File;
+import java.util.List;
+import java.util.concurrent.atomic.AtomicInteger;
+import java.util.concurrent.atomic.AtomicLong;
+
+import com.amazonaws.services.s3.model.AmazonS3Exception;
+import com.amazonaws.services.s3.model.CompleteMultipartUploadResult;
+import com.amazonaws.services.s3.model.PartETag;
+import com.netflix.priam.merics.AWSSlowDownExceptionMeasurement;
+import com.netflix.priam.merics.BackupUploadRateMeasurement;
+import com.netflix.priam.merics.IMeasurement;
+import com.netflix.priam.merics.IMetricPublisher;
+import org.apache.commons.lang3.StringUtils;
+import org.slf4j.Logger;
+import org.slf4j.LoggerFactory;
+
+import com.amazonaws.services.s3.AmazonS3;
+import com.amazonaws.services.s3.AmazonS3Client;
+import com.amazonaws.services.s3.model.BucketLifecycleConfiguration;
+import com.amazonaws.services.s3.model.BucketLifecycleConfiguration.Rule;
+import com.google.common.collect.Lists;
+import com.google.inject.Provider;
+import com.netflix.priam.IConfiguration;
+import com.netflix.priam.backup.AbstractBackupPath;
+
+public class S3FileSystemBase {
+	private static final Logger logger = LoggerFactory.getLogger(S3FileSystemBase.class); 
+	
+	protected static final int MAX_CHUNKS = 10000;
+    protected static final long MAX_BUFFERED_IN_STREAM_SIZE = 5 * 1024 * 1024;
+	
+	protected AtomicInteger uploadCount = new AtomicInteger();
+	protected AtomicLong bytesUploaded = new AtomicLong(); //bytes uploaded per file
+    protected AtomicInteger downloadCount = new AtomicInteger();
+    protected AtomicLong bytesDownloaded = new AtomicLong();
+	protected AmazonS3 s3Client;
+    protected IMetricPublisher metricPublisher;
+    protected IMeasurement awsSlowDownMeasurement;
+    protected int awsSlowDownExceptionCounter = 0;
+
+    public S3FileSystemBase (IMetricPublisher metricPublisher) {
+        this.metricPublisher = metricPublisher;
+        awsSlowDownMeasurement = new AWSSlowDownExceptionMeasurement(); //a counter of AWS warning for all uploads
+    }
+    
+    public AmazonS3 getS3Client()
+    {
+        return s3Client;
+    }    
+    
+    /**
+     * Get S3 prefix which will be used to locate S3 files
+     */
+    protected String getPrefix(IConfiguration config)
+    {
+        String prefix;
+        if (StringUtils.isNotBlank(config.getRestorePrefix()))
+            prefix = config.getRestorePrefix();
+        else
+            prefix = config.getBackupPrefix();
+
+        String[] paths = prefix.split(String.valueOf(S3BackupPath.PATH_SEP));
+        return paths[0];
+    }  
+    
+    protected void cleanUp(IConfiguration config, Provider<AbstractBackupPath> pathProvider) {
+    	
+        AmazonS3 s3Client = getS3Client();
+        String clusterPath = pathProvider.get().clusterPrefix("");
+        logger.debug("Bucket: " + config.getBackupPrefix());
+        BucketLifecycleConfiguration lifeConfig = s3Client.getBucketLifecycleConfiguration(config.getBackupPrefix());
+        logger.debug("Got bucket:" + config.getBackupPrefix() + " lifecycle." + lifeConfig);
+        if (lifeConfig == null)
+        {
+            lifeConfig = new BucketLifecycleConfiguration();
+            List<Rule> rules = Lists.newArrayList();
+            lifeConfig.setRules(rules);
+        }
+        List<Rule> rules = lifeConfig.getRules();
+        if (updateLifecycleRule(config, rules, clusterPath))
+        {
+            if( rules.size() > 0 ){
+                lifeConfig.setRules(rules);
+                s3Client.setBucketLifecycleConfiguration(config.getBackupPrefix(), lifeConfig);
+            }
+            else
+                s3Client.deleteBucketLifecycleConfiguration(config.getBackupPrefix());
+        }    	
+    	
+    }
+    
+    private boolean updateLifecycleRule(IConfiguration config, List<Rule> rules, String prefix)
+    {
+        Rule rule = null;
+        for (BucketLifecycleConfiguration.Rule lcRule : rules)
+        {
+            if (lcRule.getPrefix().equals(prefix))
+            {
+                rule = lcRule;
+                break;
+            }
+        }
+        if (rule == null && config.getBackupRetentionDays() <= 0)
+            return false;
+        if (rule != null && rule.getExpirationInDays() == config.getBackupRetentionDays())
+        {
+            logger.info("Cleanup rule already set");
+            return false;
+        }
+        if (rule == null)
+        {
+            // Create a new rule
+            rule = new BucketLifecycleConfiguration.Rule().withExpirationInDays(config.getBackupRetentionDays()).withPrefix(prefix);
+            rule.setStatus(BucketLifecycleConfiguration.ENABLED);
+            rule.setId(prefix);
+            rules.add(rule);
+            logger.info(String.format("Setting cleanup for %s to %d days", rule.getPrefix(), rule.getExpirationInDays()));
+        }
+        else if (config.getBackupRetentionDays() > 0)
+        {
+            logger.info(String.format("Setting cleanup for %s to %d days", rule.getPrefix(), config.getBackupRetentionDays()));
+            rule.setExpirationInDays(config.getBackupRetentionDays());
+        }
+        else
+        {
+            logger.info(String.format("Removing cleanup rule for %s", rule.getPrefix()));
+            rules.remove(rule);
+        }
+        return true;
+    }
+
+    /*
+    @param path - representation of the file uploaded
+    @param start time of upload, in millisecs
+    @param completion time of upload, in millsecs
+     */
+    protected void postProcessingPerFile(AbstractBackupPath path, long startTimeInMilliSecs, long completedTimeInMilliSecs) {
+        //Publish upload rate for each uploaded file
+        try {
+            long sizeInBytes = path.getSize();
+            long elapseTimeInMillisecs = completedTimeInMilliSecs - startTimeInMilliSecs;
+            long elapseTimeInSecs = elapseTimeInMillisecs / 1000; //converting millis to seconds as 1000m in 1 second
+            long bytesReadPerSec = 0;
+            Double speedInKBps = 0.0;
+            if (elapseTimeInSecs> 0 && sizeInBytes > 0) {
+                bytesReadPerSec = sizeInBytes / elapseTimeInSecs;
+                speedInKBps = bytesReadPerSec / 1024D;
+            } else {
+                bytesReadPerSec = sizeInBytes;  //we uploaded the whole file in less than a sec
+                speedInKBps = (double) sizeInBytes;
+            }
+
+            logger.info("Upload rate for file: " + path.getFileName()
+                    + ", elapsse time in sec(s): " + elapseTimeInSecs
+                    + ", KB per sec: " + speedInKBps
+            );
+
+            /*
+            This measurement is different than most others.  Other measurements are applicable to all occurrences (e.g
+            node tool flush errors, AWS TPS warning errors).  Upload rate for all occurrences (uploads) is not useful; rather,
+            we are interested in the upload rate per file.  Hence "metadata" is the upload rate for the just uploaded file.
+             */
+            IMeasurement backupUploadRateMeasurement = new BackupUploadRateMeasurement();
+            BackupUploadRateMeasurement.Metadata metadata = new BackupUploadRateMeasurement.Metadata(path.getFileName(), speedInKBps, elapseTimeInMillisecs);
+            backupUploadRateMeasurement.setVal(metadata);
+            this.metricPublisher.publish(backupUploadRateMeasurement); //signal of upload rate for file
+
+            awsSlowDownMeasurement.incrementFailureCnt(path.getAWSSlowDownExceptionCounter());
+            this.metricPublisher.publish(awsSlowDownMeasurement); //signal of possible throttling by aws
+
+        } catch (Exception e) {
+            logger.error("Post processing of file " + path.getFileName() + " failed, not fatal.", e);
+        }
+    }
+
+    /*
+    Reinitializtion which should be performed before uploading a file
+     */
+    protected void reinitialize() {
+        bytesUploaded = new AtomicLong(0); //initialize
+        this.awsSlowDownExceptionCounter = 0;
+    }
+
+    /*
+    @param file uploaded to S3
+    @param a list of unique parts uploaded to S3 for file
+     */
+    protected void logDiagnosticInfo(AbstractBackupPath fileUploaded, CompleteMultipartUploadResult res) {
+        File f = fileUploaded.getBackupFile();
+        String fName = f.getAbsolutePath();
+        logger.info("Uploaded file: " + fName + ", object eTag: " + res.getETag());
+    }
+
+    protected void lookForS3Throttling(Exception e, AbstractBackupPath path) {
+        if (e instanceof AmazonS3Exception) {
+            AmazonS3Exception a = (AmazonS3Exception) e;
+            String amazoneErrorCode = a.getErrorCode();
+            if (amazoneErrorCode != null && !amazoneErrorCode.isEmpty() ) {
+                if (amazoneErrorCode.equalsIgnoreCase("slowdown")) {
+                    awsSlowDownExceptionCounter += 1;
+                    logger.warn("Received slow down from AWS when uploading file: " + path.getFileName());
+                }
+            }
+        }
+    }
 }