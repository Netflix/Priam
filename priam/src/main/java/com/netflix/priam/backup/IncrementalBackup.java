/*
 * Copyright 2013 Netflix, Inc.
 *
 * Licensed under the Apache License, Version 2.0 (the "License");
 * you may not use this file except in compliance with the License.
 * You may obtain a copy of the License at
 *
 * http://www.apache.org/licenses/LICENSE-2.0
 *
 * Unless required by applicable law or agreed to in writing, software
 * distributed under the License is distributed on an "AS IS" BASIS,
 * WITHOUT WARRANTIES OR CONDITIONS OF ANY KIND, either express or implied.
 * See the License for the specific language governing permissions and
 * limitations under the License.
 *
 */
package com.netflix.priam.backup;

<<<<<<< HEAD
import java.io.File;
import java.util.ArrayList;
import java.util.List;

import org.joda.time.format.DateTimeFormat;
import org.joda.time.format.DateTimeFormatter;
import org.slf4j.Logger;
import org.slf4j.LoggerFactory;

=======
>>>>>>> bd8f7dd2
import com.google.inject.Inject;
import com.google.inject.Provider;
import com.google.inject.Singleton;
import com.netflix.priam.backup.AbstractBackupPath.BackupFileType;
import com.netflix.priam.backup.IMessageObserver.BACKUP_MESSAGE_TYPE;
import com.netflix.priam.config.IConfiguration;
import com.netflix.priam.scheduler.SimpleTimer;
import com.netflix.priam.scheduler.TaskTimer;
import org.slf4j.Logger;
import org.slf4j.LoggerFactory;

import java.io.File;
import java.util.ArrayList;
import java.util.List;

/*
 * Incremental/SSTable backup
 */
@Singleton
public class IncrementalBackup extends AbstractBackup implements IIncrementalBackup {
    private static final Logger logger = LoggerFactory.getLogger(IncrementalBackup.class);
    public static final String JOBNAME = "IncrementalBackup";
    private final List<String> incrementalRemotePaths = new ArrayList<String>();
    private IncrementalMetaData metaData;
<<<<<<< HEAD
    static List<IMessageObserver> observers = new ArrayList<IMessageObserver>();

    @Inject
    public IncrementalBackup(IConfiguration config, Provider<AbstractBackupPath> pathFactory, @Named("backup") IFileSystemContext backupFileSystemCtx
    		, IncrementalMetaData metaData)
    {
    	super(config, backupFileSystemCtx, pathFactory);
        this.metaData = metaData; //a means to upload audit trail (via meta_cf_yyyymmddhhmm.json) of files successfully uploaded
=======
    private BackupRestoreUtil backupRestoreUtil;
    private static List<IMessageObserver> observers = new ArrayList<IMessageObserver>();

    @Inject
    public IncrementalBackup(IConfiguration config, Provider<AbstractBackupPath> pathFactory, IFileSystemContext backupFileSystemCtx
            , IncrementalMetaData metaData) {
        super(config, backupFileSystemCtx, pathFactory);
        this.metaData = metaData; //a means to upload audit trail (via meta_cf_yyyymmddhhmm.json) of files successfully uploaded)
        backupRestoreUtil = new BackupRestoreUtil(config.getIncrementalKeyspaceFilters(), config.getIncrementalCFFilter());
>>>>>>> bd8f7dd2
    }

    @Override
<<<<<<< HEAD
    public void execute() throws Exception
    {   	
    		//Clearing remotePath List
    		incrementalRemotePaths.clear();
        File dataDir = new File(config.getDataFileLocation());
        if (!dataDir.exists())
        {
            throw new IllegalArgumentException("The configured 'data file location' does not exist: "
                    + config.getDataFileLocation());
        }
        logger.debug("Scanning for backup in: {}", dataDir.getAbsolutePath());
        for (File keyspaceDir : dataDir.listFiles())
        {
            if (keyspaceDir.isFile())
        			continue;
            for (File columnFamilyDir : keyspaceDir.listFiles())
            {
                File backupDir = new File(columnFamilyDir, "backups");
				if (!isValidBackupDir(keyspaceDir, columnFamilyDir, backupDir)) {
					logger.warn("Not a valid backup dir or keyspace/cf is part of the default filter.  SnapshotDir: " + backupDir.getAbsolutePath()
            			+ ", keyspace dir: " + keyspaceDir.getName() + ", CF: " + columnFamilyDir.getName());
					continue;
				}
				List<AbstractBackupPath> uploadedFiles = upload(backupDir, BackupFileType.SST);
	            
				if ( ! uploadedFiles.isEmpty() ) {
					String incrementalUploadTime = AbstractBackupPath.formatDate(uploadedFiles.get(0).getTime()); //format of yyyymmddhhmm (e.g. 201505060901)
					String metaFileName = "meta_" + columnFamilyDir.getName() + "_" + incrementalUploadTime;
					logger.info("Uploading meta file for incremental backup: " + metaFileName); 
					this.metaData.setMetaFileName(metaFileName);
					this.metaData.set(uploadedFiles, incrementalUploadTime);
					logger.info("Uploaded meta file for incremental backup: " + metaFileName);                	
				}
				
            }
=======
    public void execute() throws Exception {
        //Clearing remotePath List
        incrementalRemotePaths.clear();
        initiateBackup(INCREMENTAL_BACKUP_FOLDER, backupRestoreUtil);
        if (incrementalRemotePaths.size() > 0) {
            notifyObservers();
>>>>>>> bd8f7dd2
        }
    }


    /**
     * Run every 10 Sec
     */
    public static TaskTimer getTimer() {
        return new SimpleTimer(JOBNAME, 10L * 1000);
    }

    @Override
    public String getName() {
        return JOBNAME;
    }

    public static void addObserver(IMessageObserver observer) {
        observers.add(observer);
    }

    public static void removeObserver(IMessageObserver observer) {
        observers.remove(observer);
    }

    private void notifyObservers() {
        for (IMessageObserver observer : observers) {
            if (observer != null) {
                logger.debug("Updating incremental observers now ...");
                observer.update(BACKUP_MESSAGE_TYPE.INCREMENTAL, incrementalRemotePaths);
            } else
                logger.info("Observer is Null, hence can not notify ...");
        }
    }

    @Override
    protected void processColumnFamily(String keyspace, String columnFamily, File backupDir) throws Exception {
        List<AbstractBackupPath> uploadedFiles = upload(backupDir, BackupFileType.SST);

        if (!uploadedFiles.isEmpty()) {
            String incrementalUploadTime = AbstractBackupPath.formatDate(uploadedFiles.get(0).getTime()); //format of yyyymmddhhmm (e.g. 201505060901)
            String metaFileName = "meta_" + backupDir.getParent() + "_" + incrementalUploadTime;
            logger.info("Uploading meta file for incremental backup: {}", metaFileName);
            this.metaData.setMetaFileName(metaFileName);
            this.metaData.set(uploadedFiles, incrementalUploadTime);
            logger.info("Uploaded meta file for incremental backup: {}", metaFileName);
        }

    }

    @Override
    protected void addToRemotePath(String remotePath) {
        incrementalRemotePaths.add(remotePath);
    }

    @Override
    public long getNumPendingFiles() {
        throw new UnsupportedOperationException();
    }

    @Override
    public String getJobName() {
        return JOBNAME;
    }

}<|MERGE_RESOLUTION|>--- conflicted
+++ resolved
@@ -16,18 +16,6 @@
  */
 package com.netflix.priam.backup;
 
-<<<<<<< HEAD
-import java.io.File;
-import java.util.ArrayList;
-import java.util.List;
-
-import org.joda.time.format.DateTimeFormat;
-import org.joda.time.format.DateTimeFormatter;
-import org.slf4j.Logger;
-import org.slf4j.LoggerFactory;
-
-=======
->>>>>>> bd8f7dd2
 import com.google.inject.Inject;
 import com.google.inject.Provider;
 import com.google.inject.Singleton;
@@ -52,16 +40,6 @@
     public static final String JOBNAME = "IncrementalBackup";
     private final List<String> incrementalRemotePaths = new ArrayList<String>();
     private IncrementalMetaData metaData;
-<<<<<<< HEAD
-    static List<IMessageObserver> observers = new ArrayList<IMessageObserver>();
-
-    @Inject
-    public IncrementalBackup(IConfiguration config, Provider<AbstractBackupPath> pathFactory, @Named("backup") IFileSystemContext backupFileSystemCtx
-    		, IncrementalMetaData metaData)
-    {
-    	super(config, backupFileSystemCtx, pathFactory);
-        this.metaData = metaData; //a means to upload audit trail (via meta_cf_yyyymmddhhmm.json) of files successfully uploaded
-=======
     private BackupRestoreUtil backupRestoreUtil;
     private static List<IMessageObserver> observers = new ArrayList<IMessageObserver>();
 
@@ -71,54 +49,15 @@
         super(config, backupFileSystemCtx, pathFactory);
         this.metaData = metaData; //a means to upload audit trail (via meta_cf_yyyymmddhhmm.json) of files successfully uploaded)
         backupRestoreUtil = new BackupRestoreUtil(config.getIncrementalKeyspaceFilters(), config.getIncrementalCFFilter());
->>>>>>> bd8f7dd2
     }
 
     @Override
-<<<<<<< HEAD
-    public void execute() throws Exception
-    {   	
-    		//Clearing remotePath List
-    		incrementalRemotePaths.clear();
-        File dataDir = new File(config.getDataFileLocation());
-        if (!dataDir.exists())
-        {
-            throw new IllegalArgumentException("The configured 'data file location' does not exist: "
-                    + config.getDataFileLocation());
-        }
-        logger.debug("Scanning for backup in: {}", dataDir.getAbsolutePath());
-        for (File keyspaceDir : dataDir.listFiles())
-        {
-            if (keyspaceDir.isFile())
-        			continue;
-            for (File columnFamilyDir : keyspaceDir.listFiles())
-            {
-                File backupDir = new File(columnFamilyDir, "backups");
-				if (!isValidBackupDir(keyspaceDir, columnFamilyDir, backupDir)) {
-					logger.warn("Not a valid backup dir or keyspace/cf is part of the default filter.  SnapshotDir: " + backupDir.getAbsolutePath()
-            			+ ", keyspace dir: " + keyspaceDir.getName() + ", CF: " + columnFamilyDir.getName());
-					continue;
-				}
-				List<AbstractBackupPath> uploadedFiles = upload(backupDir, BackupFileType.SST);
-	            
-				if ( ! uploadedFiles.isEmpty() ) {
-					String incrementalUploadTime = AbstractBackupPath.formatDate(uploadedFiles.get(0).getTime()); //format of yyyymmddhhmm (e.g. 201505060901)
-					String metaFileName = "meta_" + columnFamilyDir.getName() + "_" + incrementalUploadTime;
-					logger.info("Uploading meta file for incremental backup: " + metaFileName); 
-					this.metaData.setMetaFileName(metaFileName);
-					this.metaData.set(uploadedFiles, incrementalUploadTime);
-					logger.info("Uploaded meta file for incremental backup: " + metaFileName);                	
-				}
-				
-            }
-=======
     public void execute() throws Exception {
         //Clearing remotePath List
         incrementalRemotePaths.clear();
         initiateBackup(INCREMENTAL_BACKUP_FOLDER, backupRestoreUtil);
         if (incrementalRemotePaths.size() > 0) {
             notifyObservers();
->>>>>>> bd8f7dd2
         }
     }
 
