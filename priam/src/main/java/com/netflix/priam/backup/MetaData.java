/*
 * Copyright 2013 Netflix, Inc.
 *
 * Licensed under the Apache License, Version 2.0 (the "License");
 * you may not use this file except in compliance with the License.
 * You may obtain a copy of the License at
 *
 * http://www.apache.org/licenses/LICENSE-2.0
 *
 * Unless required by applicable law or agreed to in writing, software
 * distributed under the License is distributed on an "AS IS" BASIS,
 * WITHOUT WARRANTIES OR CONDITIONS OF ANY KIND, either express or implied.
 * See the License for the specific language governing permissions and
 * limitations under the License.
 *
 */
package com.netflix.priam.backup;

import com.google.common.collect.Lists;
import com.google.inject.Inject;
import com.google.inject.Provider;
import com.netflix.priam.IConfiguration;
import com.netflix.priam.backup.AbstractBackupPath.BackupFileType;
import com.netflix.priam.backup.IMessageObserver.BACKUP_MESSAGE_TYPE;
import com.netflix.priam.utils.RetryableCallable;
import org.apache.commons.io.FileUtils;
import org.apache.commons.io.IOUtils;
import org.json.simple.JSONArray;
import org.json.simple.parser.JSONParser;
import org.slf4j.Logger;
import org.slf4j.LoggerFactory;

import java.io.*;
import java.text.ParseException;
import java.util.ArrayList;
import java.util.List;

/**
 * Class to create a meta data file with a list of snapshot files. Also list the
 * contents of a meta data file.
 */
public class MetaData {
    private static final Logger logger = LoggerFactory.getLogger(MetaData.class);
    private final Provider<AbstractBackupPath> pathFactory;
    private static List<IMessageObserver> observers = new ArrayList<IMessageObserver>();
    private final List<String> metaRemotePaths = new ArrayList<String>();
    private final IBackupFileSystem fs;

    @Inject
    public MetaData(Provider<AbstractBackupPath> pathFactory, IFileSystemContext backupFileSystemCtx, IConfiguration config)

    {
        this.pathFactory = pathFactory;
        this.fs = backupFileSystemCtx.getFileStrategy(config);
    }

    public AbstractBackupPath set(List<AbstractBackupPath> bps, String snapshotName) throws Exception {
        File metafile = createTmpMetaFile();
<<<<<<< HEAD
=======

>>>>>>> ba82d304
        try(FileWriter fr = new FileWriter(metafile)) {
            JSONArray jsonObj = new JSONArray();
            for (AbstractBackupPath filePath : bps)
                jsonObj.add(filePath.getRemotePath());
            fr.write(jsonObj.toJSONString());
        }
        AbstractBackupPath backupfile = decorateMetaJson(metafile, snapshotName);
        try {
            upload(backupfile);

            addToRemotePath(backupfile.getRemotePath());
            if (metaRemotePaths.size() > 0) {
                notifyObservers();
            }
        } finally {
            FileUtils.deleteQuietly(metafile);
        }

        return backupfile;
    }

    /*
    From the meta.json to be created, populate its meta data for the backup file.
     */
    public AbstractBackupPath decorateMetaJson(File metafile, String snapshotName) throws ParseException {
        AbstractBackupPath backupfile = pathFactory.get();
        backupfile.parseLocal(metafile, BackupFileType.META);
        backupfile.time = backupfile.parseDate(snapshotName);
        return backupfile;
    }


    /*
     * Determines the existence of the backup meta file.  This meta file could be snapshot (meta.json) or 
     * incrementals (meta_keyspace_cf..json).
     * 
     * @param backup meta file to search
     * @return true if backup meta file exist, false otherwise.
     */
    public Boolean doesExist(final AbstractBackupPath meta) {
        try {
            new RetryableCallable<Void>() {
                @Override
                public Void retriableCall() throws Exception {
                    fs.download(meta, new FileOutputStream(meta.newRestoreFile())); //download actual file to disk
                    return null;
                }
            }.call();

        } catch (Exception e) {
            logger.error("Error downloading the Meta data try with a different date...", e);
        }

        return meta.newRestoreFile().exists();

    }

    private void upload(final AbstractBackupPath bp) throws Exception {
        new RetryableCallable<Void>() {
            @Override
            public Void retriableCall() throws Exception {
                fs.upload(bp, bp.localReader());
                return null;
            }
        }.call();

        bp.setCompressedFileSize(fs.getBytesUploaded());
    }

    public File createTmpMetaFile() throws IOException {
        File metafile = File.createTempFile("meta", ".json");
        File destFile = new File(metafile.getParent(), "meta.json");
        if (destFile.exists())
            destFile.delete();
        FileUtils.moveFile(metafile, destFile);
        return destFile;
    }

    public static void addObserver(IMessageObserver observer) {
        observers.add(observer);
    }

    public static void removeObserver(IMessageObserver observer) {
        observers.remove(observer);
    }

    private void notifyObservers() {
        for (IMessageObserver observer : observers) {
            if (observer != null) {
                logger.debug("Updating snapshot observers now ...");
                observer.update(BACKUP_MESSAGE_TYPE.META, metaRemotePaths);
            } else
                logger.info("Observer is Null, hence can not notify ...");
        }
    }

    private void addToRemotePath(String remotePath) {
        metaRemotePaths.add(remotePath);
    }

    public List<AbstractBackupPath> toJson(File input) {
        List<AbstractBackupPath> files = Lists.newArrayList();
        try {
            JSONArray jsonObj = (JSONArray) new JSONParser().parse(new FileReader(input));
            for (int i = 0; i < jsonObj.size(); i++) {
                AbstractBackupPath p = pathFactory.get();
                p.parseRemote((String) jsonObj.get(i));
                files.add(p);
            }

        } catch (Exception ex) {
            throw new RuntimeException("Error transforming file " + input.getAbsolutePath() + " to JSON format.  Msg:" + ex.getLocalizedMessage(), ex);
        }

        logger.debug("Transformed file {} to JSON.  Number of JSON elements: {}", input.getAbsolutePath(), files.size());
        return files;
    }
}<|MERGE_RESOLUTION|>--- conflicted
+++ resolved
@@ -56,10 +56,6 @@
 
     public AbstractBackupPath set(List<AbstractBackupPath> bps, String snapshotName) throws Exception {
         File metafile = createTmpMetaFile();
-<<<<<<< HEAD
-=======
-
->>>>>>> ba82d304
         try(FileWriter fr = new FileWriter(metafile)) {
             JSONArray jsonObj = new JSONArray();
             for (AbstractBackupPath filePath : bps)
