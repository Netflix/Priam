--- conflicted
+++ resolved
@@ -220,7 +220,6 @@
             if (membership.getRacMembershipSize() != locMap.get(myInstance.getRac()).size())
                 return seeds;
             // If seed node, return the next node in the list
-<<<<<<< HEAD
             if (locMap.get(myInstance.getRac()).size() > 1 && locMap.get(myInstance.getRac()).get(0).getHostIP().equals(myInstance.getHostIP()))
             {	
             	if (config.isMultiDC())
@@ -228,25 +227,17 @@
             	else 
             		seeds.add(locMap.get(myInstance.getRac()).get(1).getHostName());
             }
-=======
-            if (locMap.get(myInstance.getRac()).size() > 1 && locMap.get(myInstance.getRac()).get(0).getHostName().equals(myInstance.getHostName()))
-                seeds.add(locMap.get(myInstance.getRac()).get(1).getHostName());
->>>>>>> 849f56a4
         }
         for (String loc : locMap.keySet())
         {
         		PriamInstance instance = Iterables.tryFind(locMap.get(loc), differentHostPredicate).orNull();
         		if (instance != null)
-<<<<<<< HEAD
         		{
         			if (config.isMultiDC())
         			   seeds.add(instance.getHostIP());
         			else
         			   seeds.add(instance.getHostName());
         		}
-=======
-        			seeds.add(instance.getHostName());
->>>>>>> 849f56a4
         }
         return seeds;
     }
