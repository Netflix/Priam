/*
 * Copyright 2013 Netflix, Inc.
 *
 * Licensed under the Apache License, Version 2.0 (the "License");
 * you may not use this file except in compliance with the License.
 * You may obtain a copy of the License at
 *
 * http://www.apache.org/licenses/LICENSE-2.0
 *
 * Unless required by applicable law or agreed to in writing, software
 * distributed under the License is distributed on an "AS IS" BASIS,
 * WITHOUT WARRANTIES OR CONDITIONS OF ANY KIND, either express or implied.
 * See the License for the specific language governing permissions and
 * limitations under the License.
 *
 */
package com.netflix.priam.identity;

import com.google.common.base.Predicate;
import com.google.common.collect.Iterables;
import com.google.common.collect.ListMultimap;
import com.google.common.collect.Lists;
import com.google.common.collect.Multimaps;
import com.google.inject.Inject;
import com.google.inject.Singleton;
import com.netflix.priam.config.IConfiguration;
import com.netflix.priam.identity.config.InstanceInfo;
import com.netflix.priam.identity.token.ITokenRetriever;
import java.util.HashMap;
import java.util.LinkedList;
import java.util.List;

/**
 * This class provides the central place to create and consume the identity of the instance - token,
 * seeds etc.
 */
@Singleton
public class InstanceIdentity {
    public static final String DUMMY_INSTANCE_ID = "new_slot";

    private final ListMultimap<String, PriamInstance> locMap =
            Multimaps.newListMultimap(new HashMap<>(), Lists::newArrayList);
    private final IPriamInstanceFactory factory;
    private final IMembership membership;
    private final IConfiguration config;
<<<<<<< HEAD
    private final Sleeper sleeper;
    private final ITokenManager tokenManager;

    private final Predicate<PriamInstance> differentHostPredicate = new Predicate<PriamInstance>() {
        @Override
        public boolean apply(PriamInstance instance) {
            if (config.getAutoBoostrap()) {
                // auto_bootstrap = true indicates that the cluster is up and running normally, in such a case
                // we cannot provide the local instance as a seed otherwise we can bootstrap nodes with no data
                return (!instance.getInstanceId().equalsIgnoreCase(DUMMY_INSTANCE_ID) && !instance.getHostName().equals(myInstance.getHostName()));
            } else {
                // auto_bootstrap = false indicates a freshly provisioned cluster. Some nodes in such a cluster must
                // provide itself as a seed due to the changes in CASSANDRA-10134 which made it so the cluster would
                // not start up when auto_bootstrap was false. This is because in 3.11 failing the shadow round
                // (which will happen on bootup by definition) is acceptable for seeds, but not for non seeds
                return (!instance.getInstanceId().equalsIgnoreCase(DUMMY_INSTANCE_ID));
            }
        }

        public boolean test(PriamInstance input) {
            return apply(input);
        }
    };
=======

    private final Predicate<PriamInstance> differentHostPredicate =
            new Predicate<PriamInstance>() {
                @Override
                public boolean apply(PriamInstance instance) {
                    if (config.getAutoBoostrap()) {
                        // auto_bootstrap = true indicates that the cluster is up and running
                        // normally, in such a case
                        // we cannot provide the local instance as a seed otherwise we can bootstrap
                        // nodes with no data
                        return (!instance.getInstanceId().equalsIgnoreCase(DUMMY_INSTANCE_ID)
                                && !instance.getHostName().equals(myInstance.getHostName()));
                    } else {
                        // auto_bootstrap = false indicates a freshly provisioned cluster. Some
                        // nodes in such a cluster must
                        // provide itself as a seed due to the changes in CASSANDRA-10134 which made
                        // it so the cluster would
                        // not start up when auto_bootstrap was false. This is because in 3.11
                        // failing the shadow round
                        // (which will happen on bootup by definition) is acceptable for seeds, but
                        // not for non seeds
                        return (!instance.getInstanceId().equalsIgnoreCase(DUMMY_INSTANCE_ID));
                    }
                }
            };
>>>>>>> d51660ed

    private PriamInstance myInstance;
    // Instance information contains other information like ASG/vpc-id etc.
    private InstanceInfo myInstanceInfo;
    private boolean isReplace;
    private boolean isTokenPregenerated;
    private String replacedIp;

    @Inject
    // Note: do not parameterized the generic type variable to an implementation as
    // it confuses
    // Guice in the binding.
    public InstanceIdentity(
            IPriamInstanceFactory factory,
            IMembership membership,
            IConfiguration config,
            InstanceInfo instanceInfo,
            ITokenRetriever tokenRetriever)
            throws Exception {
        this.factory = factory;
        this.membership = membership;
        this.config = config;
        this.myInstanceInfo = instanceInfo;
        this.myInstance = tokenRetriever.get();
        this.replacedIp = tokenRetriever.getReplacedIp().orElse(null);
        this.isReplace = replacedIp != null;
        this.isTokenPregenerated = tokenRetriever.isTokenPregenerated();
    }

    public PriamInstance getInstance() {
        return myInstance;
    }

    public InstanceInfo getInstanceInfo() {
        return myInstanceInfo;
    }

    private void populateRacMap() {
        locMap.clear();
        factory.getAllIds(config.getAppName()).forEach(ins -> locMap.put(ins.getRac(), ins));
    }

    public List<String> getSeeds() {
        populateRacMap();
        List<String> seeds = new LinkedList<>();
        // Handle single zone deployment
        if (config.getRacs().size() == 1) {
            // Return empty list if all nodes are not up
            if (membership.getRacMembershipSize() != locMap.get(myInstance.getRac()).size())
                return seeds;
            // If seed node, return the next node in the list
            if (locMap.get(myInstance.getRac()).size() > 1
                    && locMap.get(myInstance.getRac())
                            .get(0)
                            .getHostIP()
                            .equals(myInstance.getHostIP())) {
                PriamInstance instance = locMap.get(myInstance.getRac()).get(1);
                if (instance != null && !isInstanceDummy(instance)) {
                    if (config.isMultiDC()) seeds.add(instance.getHostIP());
                    else seeds.add(instance.getHostName());
                }
            }
        }
        for (String loc : locMap.keySet()) {
            PriamInstance instance =
                    Iterables.tryFind(locMap.get(loc), differentHostPredicate).orNull();
            if (instance != null && !isInstanceDummy(instance)) {
                if (config.isMultiDC()) seeds.add(instance.getHostIP());
                else seeds.add(instance.getHostName());
            }
        }
        return seeds;
    }

    public boolean isSeed() {
        populateRacMap();
        String ip = locMap.get(myInstance.getRac()).get(0).getHostName();
        return myInstance.getHostName().equals(ip);
    }

    public boolean isReplace() {
        return isReplace;
    }

    public boolean isTokenPregenerated() {
        return isTokenPregenerated;
    }

    public String getReplacedIp() {
        return replacedIp;
    }

    public void setReplacedIp(String replacedIp) {
        this.replacedIp = replacedIp;
<<<<<<< HEAD
        if (!replacedIp.isEmpty())
            this.isReplace = true;
=======
        if (!replacedIp.isEmpty()) this.isReplace = true;
>>>>>>> d51660ed
    }

    private static boolean isInstanceDummy(PriamInstance instance) {
        return instance.getInstanceId().equals(DUMMY_INSTANCE_ID);
    }
}<|MERGE_RESOLUTION|>--- conflicted
+++ resolved
@@ -43,31 +43,6 @@
     private final IPriamInstanceFactory factory;
     private final IMembership membership;
     private final IConfiguration config;
-<<<<<<< HEAD
-    private final Sleeper sleeper;
-    private final ITokenManager tokenManager;
-
-    private final Predicate<PriamInstance> differentHostPredicate = new Predicate<PriamInstance>() {
-        @Override
-        public boolean apply(PriamInstance instance) {
-            if (config.getAutoBoostrap()) {
-                // auto_bootstrap = true indicates that the cluster is up and running normally, in such a case
-                // we cannot provide the local instance as a seed otherwise we can bootstrap nodes with no data
-                return (!instance.getInstanceId().equalsIgnoreCase(DUMMY_INSTANCE_ID) && !instance.getHostName().equals(myInstance.getHostName()));
-            } else {
-                // auto_bootstrap = false indicates a freshly provisioned cluster. Some nodes in such a cluster must
-                // provide itself as a seed due to the changes in CASSANDRA-10134 which made it so the cluster would
-                // not start up when auto_bootstrap was false. This is because in 3.11 failing the shadow round
-                // (which will happen on bootup by definition) is acceptable for seeds, but not for non seeds
-                return (!instance.getInstanceId().equalsIgnoreCase(DUMMY_INSTANCE_ID));
-            }
-        }
-
-        public boolean test(PriamInstance input) {
-            return apply(input);
-        }
-    };
-=======
 
     private final Predicate<PriamInstance> differentHostPredicate =
             new Predicate<PriamInstance>() {
@@ -93,7 +68,6 @@
                     }
                 }
             };
->>>>>>> d51660ed
 
     private PriamInstance myInstance;
     // Instance information contains other information like ASG/vpc-id etc.
@@ -188,12 +162,7 @@
 
     public void setReplacedIp(String replacedIp) {
         this.replacedIp = replacedIp;
-<<<<<<< HEAD
-        if (!replacedIp.isEmpty())
-            this.isReplace = true;
-=======
         if (!replacedIp.isEmpty()) this.isReplace = true;
->>>>>>> d51660ed
     }
 
     private static boolean isInstanceDummy(PriamInstance instance) {
