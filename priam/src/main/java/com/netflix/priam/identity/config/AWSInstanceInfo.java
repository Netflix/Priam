--- conflicted
+++ resolved
@@ -115,29 +115,10 @@
 
     @Override
     public String getRegion() {
-<<<<<<< HEAD
         if (region == null) {
-            try {
-                getIdentityDocument();
-                region = this.identityDocument.getString("region");
-            } catch (JSONException e) {
-                // If there is any issue in getting region, use AZ as backup.
-                return getRac().substring(0, getRac().length() - 1);
-            }
+            region = EC2MetadataUtils.getEC2InstanceRegion();
         }
         return region;
-    }
-
-    private void getIdentityDocument() throws JSONException {
-        if (this.identityDocument == null) {
-            String jsonStr =
-                    SystemUtils.getDataFromUrl(
-                            "http://169.254.169.254/latest/dynamic/instance-identity/document");
-            this.identityDocument = new JSONObject(jsonStr);
-        }
-=======
-        return EC2MetadataUtils.getEC2InstanceRegion();
->>>>>>> a0eef8fa
     }
 
     @Override
