--- conflicted
+++ resolved
@@ -31,9 +31,6 @@
      *
      * @param msg Message that needs to be notified
      */
-<<<<<<< HEAD
-    public void notify(String msg, Map<String, MessageAttributeValue> messageAttributes);
-=======
-    void notify(String msg);
->>>>>>> ba82d304
+    void notify(String msg, Map<String, MessageAttributeValue> messageAttributes);
+
 }