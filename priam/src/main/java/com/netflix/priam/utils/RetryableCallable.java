--- conflicted
+++ resolved
@@ -60,13 +60,8 @@
                 }
                 logger.error("Retry #{} for: {}", retry, e.getMessage());
 
-<<<<<<< HEAD
-                if(++logCounter == 1)
-                		logger.error("Exception --> "+ ExceptionUtils.getStackTrace(e));
-=======
                 if (++logCounter == 1 && logger.isErrorEnabled())
                     logger.error("Exception --> " + ExceptionUtils.getStackTrace(e));
->>>>>>> bd8f7dd2
                 Thread.sleep(waitTime);
             } finally {
                 forEachExecution();
