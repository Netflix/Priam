--- conflicted
+++ resolved
@@ -87,7 +87,6 @@
     }
 
     @Override
-<<<<<<< HEAD
     public String getLogDirLocation() {
         return null;
     }
@@ -95,9 +94,6 @@
     @Override
     public String getCacheLocation()
     {
-=======
-    public String getCacheLocation() {
->>>>>>> 35fc9127
         // TODO Auto-generated method stub
         return "cass/caches";
     }
