package com.netflix.priam;

import java.util.Arrays;
import java.util.List;

import com.google.common.collect.Lists;
import com.google.inject.Singleton;
import com.netflix.priam.IConfiguration;
import com.netflix.priam.defaultimpl.PriamConfiguration;

@Singleton
public class FakeConfiguration implements IConfiguration
{

	public static final String FAKE_REGION = "us-east-1";

    public String region;
    public String appName;
    public String zone;
    public String instance_id;
    public String restorePrefix;

    public FakeConfiguration()
    {
        this(FAKE_REGION, "my_fake_cluster", "my_zone", "i-01234567");
    }

    public FakeConfiguration(String region, String appName, String zone, String ins_id)
    {
        this.region = region;
        this.appName = appName;
        this.zone = zone;
        this.instance_id = ins_id;
        this.restorePrefix  = "";
    }

    @Override
    public void intialize()
    {
        // TODO Auto-generated method stub

    }

    @Override
    public String getBackupLocation()
    {
        // TODO Auto-generated method stub
        return "casstestbackup";
    }

    @Override
    public String getBackupPrefix()
    {
        // TODO Auto-generated method stub
        return "TEST-netflix.platform.S3";
    }

    @Override
    public boolean isCommitLogBackup()
    {
        // TODO Auto-generated method stub
        return false;
    }

    @Override
    public String getCommitLogLocation()
    {
        // TODO Auto-generated method stub
        return "cass/commitlog";
    }

    @Override
    public String getDataFileLocation()
    {
        // TODO Auto-generated method stub
        return "target/data";
    }

    @Override
    public String getCacheLocation()
    {
        // TODO Auto-generated method stub
        return "cass/caches";
    }

    @Override
    public List<String> getRacs()
    {
        return Arrays.asList("az1", "az2", "az3");
    }

    @Override
    public int getJmxPort()
    {
        return 7199;
    }

    @Override
    public int getThriftPort()
    {
        return 9160;
    }

    @Override
    public int getNativeTransportPort()
    {
        return 9042;
    }

    @Override
    public String getSnitch()
    {
        return "org.apache.cassandra.locator.SimpleSnitch";
    }

    @Override
    public String getRac()
    {
        return this.zone;
    }

    @Override
    public String getHostname()
    {
        // TODO Auto-generated method stub
        return instance_id;
    }

    @Override
    public String getInstanceName()
    {
        return instance_id;
    }

    @Override
    public String getHeapSize()
    {
        // TODO Auto-generated method stub
        return null;
    }

    @Override
    public String getHeapNewSize()
    {
        // TODO Auto-generated method stub
        return null;
    }

    @Override
    public int getBackupHour()
    {
        // TODO Auto-generated method stub
        return 12;
    }

    @Override
    public String getRestoreSnapshot()
    {
        // TODO Auto-generated method stub
        return null;
    }

    @Override
    public String getAppName()
    {
        return appName;
    }

    @Override
    public String getACLGroupName()
    {
        return this.getAppName();
    }

    @Override
    public int getMaxBackupUploadThreads()
    {
        // TODO Auto-generated method stub
        return 2;
    }

    @Override
    public String getDC()
    {
        // TODO Auto-generated method stub
        return this.region;
    }

    @Override
    public int getMaxBackupDownloadThreads()
    {
        // TODO Auto-generated method stub
        return 3;
    }

    public void setRestorePrefix(String prefix)
    {
        // TODO Auto-generated method stub
        restorePrefix = prefix;
    }

    @Override
    public String getRestorePrefix()
    {
        // TODO Auto-generated method stub
        return restorePrefix;
    }

    @Override
    public String getBackupCommitLogLocation()
    {
        return "cass/backup/cl/";
    }

    @Override
    public boolean isMultiDC()
    {
        // TODO Auto-generated method stub
        return false;
    }

    @Override
    public String getASGName()
    {
        // TODO Auto-generated method stub
        return null;
    }
    
    @Override
    public boolean isIncrBackup()
    {
        return true;
    }

    @Override
    public String getHostIP()
    {
        // TODO Auto-generated method stub
        return null;
    }

    @Override
    public int getUploadThrottle()
    {
        // TODO Auto-generated method stub
        return 0;
    }

	@Override
	public boolean isLocalBootstrapEnabled() {
		// TODO Auto-generated method stub
		return false;
	}

	@Override
	public int getInMemoryCompactionLimit() {
		return 8;
	}

	@Override
	public int getCompactionThroughput() {
		// TODO Auto-generated method stub
		return 0;
	}

    @Override
    public String getMaxDirectMemory()
    {
        // TODO Auto-generated method stub
        return null;
    }

    @Override
    public String getBootClusterName()
    {
        // TODO Auto-generated method stub
        return "cass_bootstrap";
    }

    @Override
    public String getCassHome()
    {
        return "/tmp/priam";
    }

    @Override
    public String getCassStartupScript()
    {
        // TODO Auto-generated method stub
        return "true";
    }

    @Override
    public List<String> getRestoreKeySpaces()
    {
        // TODO Auto-generated method stub
        return Lists.newArrayList();
    }

    @Override
    public long getBackupChunkSize()
    {        
        return 5L*1024*1024;
    }

    @Override
    public void setDC(String region)
    {
        // TODO Auto-generated method stub
        
    }

    @Override
    public boolean isRestoreClosestToken()
    {
        // TODO Auto-generated method stub
        return false;
    }

    @Override
    public String getCassStopScript()
    {
        return "true";
    }

    @Override
    public int getStoragePort()
    {
        return 7101;
    }

    @Override
    public String getSeedProviderName()
    {
        return "org.apache.cassandra.locator.SimpleSeedProvider";
    }

    @Override
    public int getBackupRetentionDays()
    {
        return 5;
    }

    @Override
    public List<String> getBackupRacs()
    {
        return Lists.newArrayList();
    }
    
    public int getMaxHintWindowInMS()
    {
        return 36000;
    }

    public int getHintedHandoffThrottleKb()
    {
        return 1024;
    }

    public int getMaxHintThreads()
    {
        return 1;
    }

    @Override
    public int getMemtableTotalSpaceMB()
    {
        return 0;
    }

    @Override
    public int getStreamingThroughputMB()
    {
        return 400;
    }

    @Override
    public boolean getMultithreadedCompaction()
    {
        return false;
    }

    public String getPartitioner()
    {
        return "org.apache.cassandra.dht.RandomPartitioner";
    }

    @Override
    public int getSSLStoragePort()
    {
        // TODO Auto-generated method stub
        return 7103;
    }

    public String getKeyCacheSizeInMB()
    {
        return "16";
    }

    public String getKeyCacheKeysToSave()
    {
        return "32";
    }

    public String getRowCacheSizeInMB()
    {
        return "4";
    }

    public String getRowCacheKeysToSave()
    {
        return "4";
    }

	@Override
	public String getCassProcessName() {
		return "CassandraDaemon";
	}

    public int getNumTokens()
    {
        return 1;
    }

    public String getYamlLocation()
    {
        return "conf/cassandra.yaml";
    }

    public String getAuthenticator()
    {
        return PriamConfiguration.DEFAULT_AUTHENTICATOR;
    }

    public String getAuthorizer()
    {
        return PriamConfiguration.DEFAULT_AUTHORIZER;
    }

    @Override
	public String getTargetKSName() {
		return null;
	}

	@Override
	public String getTargetCFName() {
		return null;
	}

	@Override
	public boolean doesCassandraStartManually() {
		return false;
	}

    @Override
    public boolean isVpcRing() {
        return false;
    }

    public String getInternodeCompression()
    {
        return "all";
    }

    @Override
    public boolean isBackingUpCommitLogs()
    {
        return false;
    }

    @Override
    public String getCommitLogBackupArchiveCmd()
    {
        return null;
    }

    @Override
    public String getCommitLogBackupRestoreCmd()
    {
        return null;
    }

    @Override
    public String getCommitLogBackupRestoreFromDirs()
    {
        return null;
    }

    @Override
    public String getCommitLogBackupRestorePointInTime()
    {
        return null;
    }

    public void setRestoreKeySpaces(List<String> keyspaces) {
            
    }

<<<<<<< HEAD
	@Override
	public int maxCommitLogsRestore() {
		return 0;
	}
=======
    public boolean isClientSslEnabled()
    {
        return true;
    }

    public String getInternodeEncryption()
    {
        return "all";
    }

    public boolean isDynamicSnitchEnabled()
    {
        return true;
    }

    public boolean isThriftEnabled()
    {
        return true;
    }

    public boolean isNativeTransportEnabled()
    {
        return false;
    }
>>>>>>> 6e8d8b50
}<|MERGE_RESOLUTION|>--- conflicted
+++ resolved
@@ -496,12 +496,11 @@
             
     }
 
-<<<<<<< HEAD
 	@Override
 	public int maxCommitLogsRestore() {
 		return 0;
 	}
-=======
+
     public boolean isClientSslEnabled()
     {
         return true;
@@ -526,5 +525,4 @@
     {
         return false;
     }
->>>>>>> 6e8d8b50
 }