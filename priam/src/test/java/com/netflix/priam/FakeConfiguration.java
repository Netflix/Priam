--- conflicted
+++ resolved
@@ -418,37 +418,20 @@
     {
         return PriamConfiguration.DEFAULT_AUTHORIZER;
     }
-<<<<<<< HEAD
 
     @Override
 	public String getTargetKSName() {
-=======
-    
-	@Override
-	public String getTargetKSName() {
-		// TODO Auto-generated method stub
->>>>>>> 19bd1386
 		return null;
 	}
 
 	@Override
 	public String getTargetCFName() {
-<<<<<<< HEAD
-=======
-		// TODO Auto-generated method stub
->>>>>>> 19bd1386
 		return null;
 	}
 
 	@Override
 	public boolean doesCassandraStartManually() {
-<<<<<<< HEAD
 		return false;
 	}
-=======
-		// TODO Auto-generated method stub
-		return false;
-	}
-
->>>>>>> 19bd1386
+
 }