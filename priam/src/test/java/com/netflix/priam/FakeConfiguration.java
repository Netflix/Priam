package com.netflix.priam;

import java.util.Arrays;
import java.util.List;

import com.google.common.collect.Lists;
import com.google.inject.Singleton;
import com.netflix.priam.IConfiguration;
import com.netflix.priam.defaultimpl.PriamConfiguration;

@Singleton
public class FakeConfiguration implements IConfiguration
{

	public static final String FAKE_REGION = "us-east-1";

    public String region;
    public String appName;
    public String zone;
    public String instance_id;
    public String restorePrefix;

    public FakeConfiguration()
    {
        this(FAKE_REGION, "my_fake_cluster", "my_zone", "i-01234567");
    }

    public FakeConfiguration(String region, String appName, String zone, String ins_id)
    {
        this.region = region;
        this.appName = appName;
        this.zone = zone;
        this.instance_id = ins_id;
        this.restorePrefix  = "";
    }

    @Override
    public void intialize()
    {
        // TODO Auto-generated method stub

    }

    @Override
    public String getBackupLocation()
    {
        // TODO Auto-generated method stub
        return "casstestbackup";
    }

    @Override
    public String getBackupPrefix()
    {
        // TODO Auto-generated method stub
        return "TEST-netflix.platform.S3";
    }

    @Override
    public boolean isCommitLogBackup()
    {
        // TODO Auto-generated method stub
        return false;
    }

    @Override
    public String getCommitLogLocation()
    {
        // TODO Auto-generated method stub
        return "cass/commitlog";
    }

    @Override
    public String getDataFileLocation()
    {
        // TODO Auto-generated method stub
        return "target/data";
    }

    @Override
    public String getCacheLocation()
    {
        // TODO Auto-generated method stub
        return "cass/caches";
    }

    @Override
    public List<String> getRacs()
    {
        return Arrays.asList("az1", "az2", "az3");
    }

    @Override
    public int getJmxPort()
    {
        return 7199;
    }

    @Override
    public int getThriftPort()
    {
        return 9160;
    }

    @Override
    public int getNativeTransportPort()
    {
        return 9042;
    }

    @Override
    public String getSnitch()
    {
        return "org.apache.cassandra.locator.SimpleSnitch";
    }

    @Override
    public String getRac()
    {
        return this.zone;
    }

    @Override
    public String getHostname()
    {
        // TODO Auto-generated method stub
        return instance_id;
    }

    @Override
    public String getInstanceName()
    {
        return instance_id;
    }

    @Override
    public String getHeapSize()
    {
        // TODO Auto-generated method stub
        return null;
    }

    @Override
    public String getHeapNewSize()
    {
        // TODO Auto-generated method stub
        return null;
    }

    @Override
    public int getBackupHour()
    {
        // TODO Auto-generated method stub
        return 12;
    }

    @Override
    public String getRestoreSnapshot()
    {
        // TODO Auto-generated method stub
        return null;
    }

    @Override
    public String getAppName()
    {
        return appName;
    }

    @Override
    public String getACLGroupName()
    {
        return this.getAppName();
    }

    @Override
    public int getMaxBackupUploadThreads()
    {
        // TODO Auto-generated method stub
        return 2;
    }

    @Override
    public String getDC()
    {
        // TODO Auto-generated method stub
        return this.region;
    }

    @Override
    public int getMaxBackupDownloadThreads()
    {
        // TODO Auto-generated method stub
        return 3;
    }

    public void setRestorePrefix(String prefix)
    {
        // TODO Auto-generated method stub
        restorePrefix = prefix;
    }

    @Override
    public String getRestorePrefix()
    {
        // TODO Auto-generated method stub
        return restorePrefix;
    }

    @Override
    public String getBackupCommitLogLocation()
    {
        return "cass/backup/cl/";
    }

    @Override
    public boolean isMultiDC()
    {
        // TODO Auto-generated method stub
        return false;
    }

    @Override
    public String getASGName()
    {
        // TODO Auto-generated method stub
        return null;
    }
    
    @Override
    public boolean isIncrBackup()
    {
        return true;
    }

    @Override
    public String getHostIP()
    {
        // TODO Auto-generated method stub
        return null;
    }

    @Override
    public int getUploadThrottle()
    {
        // TODO Auto-generated method stub
        return 0;
    }

	@Override
	public boolean isLocalBootstrapEnabled() {
		// TODO Auto-generated method stub
		return false;
	}

	@Override
	public int getInMemoryCompactionLimit() {
		return 8;
	}

	@Override
	public int getCompactionThroughput() {
		// TODO Auto-generated method stub
		return 0;
	}

    @Override
    public String getMaxDirectMemory()
    {
        // TODO Auto-generated method stub
        return null;
    }

    @Override
    public String getBootClusterName()
    {
        // TODO Auto-generated method stub
        return "cass_bootstrap";
    }

    @Override
    public String getCassHome()
    {
        return "/tmp/priam";
    }

    @Override
    public String getCassStartupScript()
    {
        // TODO Auto-generated method stub
        return "true";
    }

    @Override
    public List<String> getRestoreKeySpaces()
    {
        // TODO Auto-generated method stub
        return Lists.newArrayList();
    }

    @Override
    public long getBackupChunkSize()
    {        
        return 5L*1024*1024;
    }

    @Override
    public void setDC(String region)
    {
        // TODO Auto-generated method stub
        
    }

    @Override
    public boolean isRestoreClosestToken()
    {
        // TODO Auto-generated method stub
        return false;
    }

    @Override
    public String getCassStopScript()
    {
        return "true";
    }

    @Override
    public int getStoragePort()
    {
        return 7101;
    }

    @Override
    public String getSeedProviderName()
    {
        return "org.apache.cassandra.locator.SimpleSeedProvider";
    }

    @Override
    public int getBackupRetentionDays()
    {
        return 5;
    }

    @Override
    public List<String> getBackupRacs()
    {
        return Lists.newArrayList();
    }
    
    public int getMaxHintWindowInMS()
    {
        return 36000;
    }

    public int getHintedHandoffThrottleKb()
    {
        return 1024;
    }

    public int getMaxHintThreads()
    {
        return 1;
    }

    @Override
    public int getMemtableTotalSpaceMB()
    {
        return 0;
    }

    @Override
    public int getStreamingThroughputMB()
    {
        return 400;
    }

    @Override
    public boolean getMultithreadedCompaction()
    {
        return false;
    }

    public String getPartitioner()
    {
        return "org.apache.cassandra.dht.RandomPartitioner";
    }

    @Override
    public int getSSLStoragePort()
    {
        // TODO Auto-generated method stub
        return 7103;
    }

    public String getKeyCacheSizeInMB()
    {
        return "16";
    }

    public String getKeyCacheKeysToSave()
    {
        return "32";
    }

    public String getRowCacheSizeInMB()
    {
        return "4";
    }

    public String getRowCacheKeysToSave()
    {
        return "4";
    }

	@Override
	public String getCassProcessName() {
		return "CassandraDaemon";
	}

    public int getNumTokens()
    {
        return 1;
    }

    public String getYamlLocation()
    {
        return "conf/cassandra.yaml";
    }

    public String getAuthenticator()
    {
        return PriamConfiguration.DEFAULT_AUTHENTICATOR;
    }

    public String getAuthorizer()
    {
        return PriamConfiguration.DEFAULT_AUTHORIZER;
    }

    @Override
	public String getTargetKSName() {
		return null;
	}

	@Override
	public String getTargetCFName() {
		return null;
	}

	@Override
	public boolean doesCassandraStartManually() {
		return false;
	}

    @Override
    public boolean isVpcRing() {
        return false;
    }

    public String getInternodeCompression()
    {
        return "all";
    }

    @Override
    public boolean isBackingUpCommitLogs()
    {
        return false;
    }

    @Override
    public String getCommitLogBackupArchiveCmd()
    {
        return null;
    }

    @Override
    public String getCommitLogBackupRestoreCmd()
    {
        return null;
    }

    @Override
    public String getCommitLogBackupRestoreFromDirs()
    {
        return null;
    }

    @Override
    public String getCommitLogBackupRestorePointInTime()
    {
        return null;
    }

<<<<<<< HEAD
    public void setRestoreKeySpaces(List<String> keyspaces) {
            
    }

	@Override
	public int maxCommitLogsRestore() {
		return 0;
	}

    public boolean isClientSslEnabled()
    {
        return true;
    }

    public String getInternodeEncryption()
    {
        return "all";
    }

    public boolean isDynamicSnitchEnabled()
    {
        return true;
    }

    public boolean isThriftEnabled()
    {
        return true;
    }

    public boolean isNativeTransportEnabled()
    {
        return false;
    }
=======
	@Override
	public String getS3EndPoint() {
		return "s3-external-1.amazonaws.com";
	}
>>>>>>> 849f56a4
}<|MERGE_RESOLUTION|>--- conflicted
+++ resolved
@@ -492,15 +492,14 @@
         return null;
     }
 
-<<<<<<< HEAD
     public void setRestoreKeySpaces(List<String> keyspaces) {
             
     }
 
-	@Override
-	public int maxCommitLogsRestore() {
-		return 0;
-	}
+    @Override
+    public int maxCommitLogsRestore() {		
+       return 0;
+    }
 
     public boolean isClientSslEnabled()
     {
@@ -526,10 +525,9 @@
     {
         return false;
     }
-=======
-	@Override
-	public String getS3EndPoint() {
-		return "s3-external-1.amazonaws.com";
-	}
->>>>>>> 849f56a4
+	
+    @Override
+    public String getS3EndPoint() {
+	return "s3-external-1.amazonaws.com";
+    }
 }