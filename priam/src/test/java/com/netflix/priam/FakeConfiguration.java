package com.netflix.priam;

import java.util.Arrays;
import java.util.List;

import com.google.common.collect.Lists;
import com.google.inject.Singleton;
import com.netflix.priam.IConfiguration;
import com.netflix.priam.defaultimpl.PriamConfiguration;

@Singleton
public class FakeConfiguration implements IConfiguration
{

	public static final String FAKE_REGION = "us-east-1";

    public String region;
    public String appName;
    public String zone;
    public String instance_id;
    public String restorePrefix;

    public FakeConfiguration(String region, String appName, String zone, String ins_id)
    {
        this.region = region;
        this.appName = appName;
        this.zone = zone;
        this.instance_id = ins_id;
        this.restorePrefix  = "";
    }

    @Override
    public void intialize()
    {
        // TODO Auto-generated method stub

    }

    @Override
    public String getBackupLocation()
    {
        // TODO Auto-generated method stub
        return "casstestbackup";
    }

    @Override
    public String getBackupPrefix()
    {
        // TODO Auto-generated method stub
        return "TEST-netflix.platform.S3";
    }

    @Override
    public boolean isCommitLogBackup()
    {
        // TODO Auto-generated method stub
        return false;
    }

    @Override
    public String getCommitLogLocation()
    {
        // TODO Auto-generated method stub
        return "cass/commitlog";
    }

    @Override
    public String getDataFileLocation()
    {
        // TODO Auto-generated method stub
        return "target/data";
    }

    @Override
    public String getCacheLocation()
    {
        // TODO Auto-generated method stub
        return "cass/caches";
    }

    @Override
    public List<String> getRacs()
    {
        return Arrays.asList("az1", "az2", "az3");
    }

    @Override
    public int getJmxPort()
    {
        return 7199;
    }

    @Override
    public int getThriftPort()
    {
        return 9160;
    }

    @Override
    public String getSnitch()
    {
        return "org.apache.cassandra.locator.SimpleSnitch";
    }

    @Override
    public String getRac()
    {
        return this.zone;
    }

    @Override
    public String getHostname()
    {
        // TODO Auto-generated method stub
        return instance_id;
    }

    @Override
    public String getInstanceName()
    {
        return instance_id;
    }

    @Override
    public String getHeapSize()
    {
        // TODO Auto-generated method stub
        return null;
    }

    @Override
    public String getHeapNewSize()
    {
        // TODO Auto-generated method stub
        return null;
    }

    @Override
    public int getBackupHour()
    {
        // TODO Auto-generated method stub
        return 12;
    }

    @Override
    public String getRestoreSnapshot()
    {
        // TODO Auto-generated method stub
        return null;
    }

    @Override
    public String getAppName()
    {
        return appName;
    }

    @Override
    public String getACLGroupName()
    {
        return this.getAppName();
    }

    @Override
    public int getMaxBackupUploadThreads()
    {
        // TODO Auto-generated method stub
        return 2;
    }

    @Override
    public String getDC()
    {
        // TODO Auto-generated method stub
        return this.region;
    }

    @Override
    public int getMaxBackupDownloadThreads()
    {
        // TODO Auto-generated method stub
        return 3;
    }

    public void setRestorePrefix(String prefix)
    {
        // TODO Auto-generated method stub
        restorePrefix = prefix;
    }

    @Override
    public String getRestorePrefix()
    {
        // TODO Auto-generated method stub
        return restorePrefix;
    }

    @Override
    public String getBackupCommitLogLocation()
    {
        return "cass/backup/cl/";
    }

    @Override
    public boolean isMultiDC()
    {
        // TODO Auto-generated method stub
        return false;
    }

    @Override
    public String getASGName()
    {
        // TODO Auto-generated method stub
        return null;
    }
    
    @Override
    public boolean isIncrBackup()
    {
        return true;
    }

    @Override
    public String getHostIP()
    {
        // TODO Auto-generated method stub
        return null;
    }

    @Override
    public int getUploadThrottle()
    {
        // TODO Auto-generated method stub
        return 0;
    }

	@Override
	public boolean isLocalBootstrapEnabled() {
		// TODO Auto-generated method stub
		return false;
	}

	@Override
	public int getInMemoryCompactionLimit() {
		return 8;
	}

	@Override
	public int getCompactionThroughput() {
		// TODO Auto-generated method stub
		return 0;
	}

    @Override
    public String getMaxDirectMemory()
    {
        // TODO Auto-generated method stub
        return null;
    }

    @Override
    public String getBootClusterName()
    {
        // TODO Auto-generated method stub
        return "cass_bootstrap";
    }

    @Override
    public String getCassHome()
    {
        // TODO Auto-generated method stub
        return null;
    }

    @Override
    public String getCassStartupScript()
    {
        // TODO Auto-generated method stub
        return "true";
    }

    @Override
    public List<String> getRestoreKeySpaces()
    {
        // TODO Auto-generated method stub
        return Lists.newArrayList();
    }

    @Override
    public long getBackupChunkSize()
    {        
        return 5L*1024*1024;
    }

    @Override
    public void setDC(String region)
    {
        // TODO Auto-generated method stub
        
    }

    @Override
    public boolean isRestoreClosestToken()
    {
        // TODO Auto-generated method stub
        return false;
    }

    @Override
    public String getCassStopScript()
    {
        return "true";
    }

    @Override
    public int getStoragePort()
    {
        return 7101;
    }

    @Override
    public String getSeedProviderName()
    {
        return "org.apache.cassandra.locator.SimpleSeedProvider";
    }

    @Override
    public int getBackupRetentionDays()
    {
        return 5;
    }

    @Override
    public List<String> getBackupRacs()
    {
        return Lists.newArrayList();
    }
    
    public int getMaxHintWindowInMS()
    {
        return 36000;
    }

    public int getHintedHandoffThrottleKb()
    {
        return 1024;
    }

    public int getMaxHintThreads()
    {
        return 1;
    }

    @Override
    public int getMemtableTotalSpaceMB()
    {
        return 0;
    }

    @Override
    public int getStreamingThroughputMB()
    {
        return 400;
    }

    @Override
    public boolean getMultithreadedCompaction()
    {
        return false;
    }

    public String getPartitioner()
    {
        return "org.apache.cassandra.dht.RandomPartitioner";
    }

    @Override
    public int getSSLStoragePort()
    {
        // TODO Auto-generated method stub
        return 7103;
    }

    public String getKeyCacheSizeInMB()
    {
        return "16";
    }

    public String getKeyCacheKeysToSave()
    {
        return "32";
    }

    public String getRowCacheSizeInMB()
    {
        return "4";
    }

    public String getRowCacheKeysToSave()
    {
        return "4";
    }

	@Override
	public String getCassProcessName() {
		return "CassandraDaemon";
	}

<<<<<<< HEAD
    public int getNumTokens()
    {
        return 1;
    }
=======
    public String getYamlLocation()
    {
        return "conf/cassandra.yaml";
    }

    public String getAuthenticator()
    {
        return PriamConfiguration.DEFAULT_AUTHENTICATOR;
    }

    public String getAuthorizer()
    {
        return PriamConfiguration.DEFAULT_AUTHORIZER;
    }

    @Override
	public String getTargetKSName() {
		return null;
	}

	@Override
	public String getTargetCFName() {
		return null;
	}

	@Override
	public boolean doesCassandraStartManually() {
		return false;
	}

>>>>>>> 908039d8
}<|MERGE_RESOLUTION|>--- conflicted
+++ resolved
@@ -407,12 +407,11 @@
 		return "CassandraDaemon";
 	}
 
-<<<<<<< HEAD
     public int getNumTokens()
     {
         return 1;
     }
-=======
+
     public String getYamlLocation()
     {
         return "conf/cassandra.yaml";
@@ -442,6 +441,4 @@
 	public boolean doesCassandraStartManually() {
 		return false;
 	}
-
->>>>>>> 908039d8
 }