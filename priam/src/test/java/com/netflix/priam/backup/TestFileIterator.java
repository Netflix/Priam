--- conflicted
+++ resolved
@@ -1,17 +1,3 @@
-<<<<<<< HEAD
-package com.netflix.priam.backup;
-
-import java.io.IOException;
-import java.util.ArrayList;
-import java.util.Calendar;
-import java.util.Date;
-import java.util.HashSet;
-import java.util.List;
-import java.util.Set;
-
-import mockit.Mock;
-import mockit.MockUp;
-=======
 /*
  * Copyright 2017 Netflix, Inc.
  *
@@ -28,7 +14,6 @@
  * limitations under the License.
  *
  */
->>>>>>> bd8f7dd2
 
 package com.netflix.priam.backup;
 
@@ -69,12 +54,7 @@
     private static InstanceIdentity factory;
 
     @BeforeClass
-<<<<<<< HEAD
-    public static void setup() throws InterruptedException, IOException
-    {
-=======
     public static void setup() throws InterruptedException, IOException {
->>>>>>> bd8f7dd2
         s3client = new MockAmazonS3Client().getMockInstance();
         new MockObjectListing();
 
@@ -92,18 +72,10 @@
 
     // MockAmazonS3Client class
     @Ignore
-<<<<<<< HEAD
-    public static class MockAmazonS3Client extends MockUp<AmazonS3Client>
-    {
-        public static String bucketName = "";
-        public static String prefix = "";
-        
-=======
     static class MockAmazonS3Client extends MockUp<AmazonS3Client> {
         static String bucketName = "";
         static String prefix = "";
 
->>>>>>> bd8f7dd2
         @Mock
         public ObjectListing listObjects(ListObjectsRequest listObjectsRequest) throws AmazonClientException {
             ObjectListing listing = new ObjectListing();
@@ -113,12 +85,7 @@
         }
 
         @Mock
-<<<<<<< HEAD
-        public ObjectListing listNextBatchOfObjects(ObjectListing previousObjectListing) throws AmazonClientException, AmazonServiceException
-        {
-=======
         public ObjectListing listNextBatchOfObjects(ObjectListing previousObjectListing) throws AmazonClientException {
->>>>>>> bd8f7dd2
             ObjectListing listing = new ObjectListing();
             listing.setBucketName(previousObjectListing.getBucketName());
             listing.setPrefix(previousObjectListing.getPrefix());
@@ -128,18 +95,10 @@
 
     // MockObjectListing class
     @Ignore
-<<<<<<< HEAD
-    public static class MockObjectListing extends MockUp<ObjectListing>
-    {
-        public static boolean truncated = true;
-        public static boolean firstcall = true;
-        public static boolean simfilter = false;//Simulate filtering
-=======
     static class MockObjectListing extends MockUp<ObjectListing> {
         static boolean truncated = true;
         static boolean firstcall = true;
         static boolean simfilter = false;//Simulate filtering
->>>>>>> bd8f7dd2
 
         @Mock
         public List<S3ObjectSummary> getObjectSummaries() {
