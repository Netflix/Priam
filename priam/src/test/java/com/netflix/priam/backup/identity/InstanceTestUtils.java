--- conflicted
+++ resolved
@@ -17,17 +17,8 @@
 
 package com.netflix.priam.backup.identity;
 
-<<<<<<< HEAD
-import com.netflix.priam.FakeConfiguration;
-import com.netflix.priam.FakeMembership;
-import com.netflix.priam.FakePriamInstanceFactory;
-import com.netflix.priam.identity.IMembership;
-import com.netflix.priam.identity.IPriamInstanceFactory;
-import com.netflix.priam.identity.InstanceIdentity;
-=======
 import com.netflix.priam.config.FakeConfiguration;
 import com.netflix.priam.identity.*;
->>>>>>> bd8f7dd2
 import com.netflix.priam.identity.token.DeadTokenRetriever;
 import com.netflix.priam.identity.token.NewTokenRetriever;
 import com.netflix.priam.identity.token.PreGeneratedTokenRetriever;
@@ -49,20 +40,12 @@
     FakeConfiguration config;
     IPriamInstanceFactory factory;
     InstanceIdentity identity;
-<<<<<<< HEAD
-    Sleeper sleeper;
-    DeadTokenRetriever deadTokenRetriever;
-    PreGeneratedTokenRetriever preGeneratedTokenRetriever;
-	NewTokenRetriever newTokenRetriever;
-	private static final ITokenManager tokenManager = new TokenManager();
-=======
     private Sleeper sleeper;
     private DeadTokenRetriever deadTokenRetriever;
     private PreGeneratedTokenRetriever preGeneratedTokenRetriever;
     private NewTokenRetriever newTokenRetriever;
     ITokenManager tokenManager;
     private InstanceEnvIdentity insEnvIdentity;
->>>>>>> bd8f7dd2
 
     @Before
     public void setup() {
@@ -81,11 +64,7 @@
         tokenManager = new TokenManager(config);
         factory = new FakePriamInstanceFactory(config);
         sleeper = new FakeSleeper();
-<<<<<<< HEAD
-        this.deadTokenRetriever = new DeadTokenRetriever(factory, membership, config, sleeper);
-=======
         this.deadTokenRetriever = new DeadTokenRetriever(factory, membership, config, sleeper, insEnvIdentity);
->>>>>>> bd8f7dd2
         this.preGeneratedTokenRetriever = new PreGeneratedTokenRetriever(factory, membership, config, sleeper);
         this.newTokenRetriever = new NewTokenRetriever(factory, membership, config, sleeper, tokenManager);
     }
@@ -107,17 +86,10 @@
     InstanceIdentity createInstanceIdentity(String zone, String instanceId) throws Exception {
         config.zone = zone;
         config.instance_id = instanceId;
-<<<<<<< HEAD
-        return new InstanceIdentity(factory, membership, config, sleeper, new TokenManager()
-        , this.deadTokenRetriever
-        , this.preGeneratedTokenRetriever
-        , this.newTokenRetriever
-=======
         return new InstanceIdentity(factory, membership, config, sleeper, new TokenManager(config)
                 , this.deadTokenRetriever
                 , this.preGeneratedTokenRetriever
                 , this.newTokenRetriever
->>>>>>> bd8f7dd2
         );
     }
 }