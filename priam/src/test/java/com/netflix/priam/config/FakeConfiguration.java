/*
 * Copyright 2018 Netflix, Inc.
 *
 * Licensed under the Apache License, Version 2.0 (the "License");
 * you may not use this file except in compliance with the License.
 * You may obtain a copy of the License at
 *
 * http://www.apache.org/licenses/LICENSE-2.0
 *
 * Unless required by applicable law or agreed to in writing, software
 * distributed under the License is distributed on an "AS IS" BASIS,
 * WITHOUT WARRANTIES OR CONDITIONS OF ANY KIND, either express or implied.
 * See the License for the specific language governing permissions and
 * limitations under the License.
 *
 */

package com.netflix.priam.config;

import com.google.common.collect.ImmutableList;
import com.google.common.collect.ImmutableSet;
import com.google.inject.Singleton;
import java.io.File;
import java.util.HashMap;
import java.util.List;
import java.util.Map;

@Singleton
public class FakeConfiguration implements IConfiguration {

    private final String appName;
    private String restorePrefix = "";
    public Map<String, Object> fakeConfig;
    private String roleManager = "";
    private boolean mayCreateNewToken;
    private ImmutableList<String> racs;
    private boolean usePrivateIp;
<<<<<<< HEAD
    private String diskAccessMode;
=======
    private boolean checkThriftIsListening;
>>>>>>> 47c14182

    public Map<String, String> fakeProperties = new HashMap<>();

    public FakeConfiguration() {
        this("my_fake_cluster");
    }

    public FakeConfiguration(String appName) {
        this.appName = appName;
        fakeConfig = new HashMap<>();
        fakeConfig.put("auto_bootstrap", false);
        this.mayCreateNewToken = true; // matches interface default
        this.racs = ImmutableList.of("az1", "az2", "az3");
    }

    public Object getFakeConfig(String key) {
        return fakeConfig.get(key);
    }

    public void setFakeConfig(String key, Object value) {
        fakeConfig.put(key, value);
    }

    @Override
    public boolean getAutoBoostrap() {
        return (Boolean) fakeConfig.getOrDefault("auto_bootstrap", false);
    }

    @Override
    public String getCassHome() {
        return "/tmp/priam";
    }

    @Override
    public void initialize() {}

    @Override
    public String getBackupLocation() {
        return "casstestbackup";
    }

    @Override
    public String getBackupPrefix() {
        return "TEST-netflix.platform.S3";
    }

    @Override
    public String getCassandraBaseDirectory() {
        return "target";
    }

    @Override
    public List<String> getRacs() {
        return racs;
    }

    public void setRacs(String... racs) {
        this.racs = ImmutableList.copyOf(racs);
    }

    @Override
    public String getSnitch() {
        return "org.apache.cassandra.locator.SimpleSnitch";
    }

    @Override
    public String getAppName() {
        return appName;
    }

    @Override
    public String getRestorePrefix() {
        return this.restorePrefix;
    }

    // For testing purposes only.
    public void setRestorePrefix(String restorePrefix) {
        this.restorePrefix = restorePrefix;
    }

    @Override
    public String getBackupCommitLogLocation() {
        return "cass/backup/cl/";
    }

    @Override
    public String getCassStartupScript() {
        return "/usr/bin/false";
    }

    @Override
    public int getRemediateDeadCassandraRate() {
        return 1;
    }

    @Override
    public String getSeedProviderName() {
        return "org.apache.cassandra.locator.SimpleSeedProvider";
    }

    @Override
    public int getBackupRetentionDays() {
        return 5;
    }

    @Override
    public String getYamlLocation() {
        return getCassHome() + "/conf/cassandra.yaml";
    }

    @Override
    public String getJVMOptionsFileLocation() {
        return "src/test/resources/conf/jvm.options";
    }

    public String getCommitLogBackupPropsFile() {
        return getCassHome() + "/conf/commitlog_archiving.properties";
    }

    public String getCassYamlVal(String priamKey) {
        return "";
    }

    @Override
    public boolean isPostRestoreHookEnabled() {
        return true;
    }

    @Override
    public String getPostRestoreHook() {
        return "echo";
    }

    @Override
    public String getPostRestoreHookHeartbeatFileName() {
        return System.getProperty("java.io.tmpdir") + File.separator + "postrestorehook.heartbeat";
    }

    @Override
    public String getPostRestoreHookDoneFileName() {
        return System.getProperty("java.io.tmpdir") + File.separator + "postrestorehook.done";
    }

    @Override
    public String getProperty(String key, String defaultValue) {
        return fakeProperties.getOrDefault(key, defaultValue);
    }

    @Override
    public String getMergedConfigurationDirectory() {
        return fakeProperties.getOrDefault("priam_test_config", "/tmp/priam_test_config");
    }

    @Override
    public ImmutableSet<String> getTunablePropertyFiles() {
        String path = new File(getYamlLocation()).getParentFile().getPath();
        return ImmutableSet.of(path + "/cassandra-rackdc.properties");
    }

    @Override
    public String getRoleManager() {
        return this.roleManager;
    }

    public FakeConfiguration setRoleManager(String roleManager) {
        this.roleManager = roleManager;
        return this;
    }

    public String getRAC() {
        return "my_zone";
    }

    public String getDC() {
        return "us-east-1";
    }

    @Override
    public boolean isCreateNewTokenEnable() {
        return mayCreateNewToken;
    }

    public void setCreateNewToken(boolean mayCreateNewToken) {
        this.mayCreateNewToken = mayCreateNewToken;
    }

    @Override
    public boolean usePrivateIP() {
        return usePrivateIp;
    }

    public void usePrivateIP(boolean usePrivateIp) {
        this.usePrivateIp = usePrivateIp;
    }

    public BackupsToCompress getBackupsToCompress() {
        return (BackupsToCompress)
                fakeConfig.getOrDefault("Priam.backupsToCompress", BackupsToCompress.ALL);
    }

    @Override
<<<<<<< HEAD
    public String getDiskAccessMode() {
        return this.diskAccessMode;
    }

    public FakeConfiguration setDiskAccessMode(String diskAccessMode) {
        this.diskAccessMode = diskAccessMode;
        return this;
=======
    public boolean checkThriftServerIsListening() {
        return checkThriftIsListening;
    }

    public void setCheckThriftServerIsListening(boolean checkThriftServerIsListening) {
        this.checkThriftIsListening = checkThriftServerIsListening;
>>>>>>> 47c14182
    }
}<|MERGE_RESOLUTION|>--- conflicted
+++ resolved
@@ -35,11 +35,8 @@
     private boolean mayCreateNewToken;
     private ImmutableList<String> racs;
     private boolean usePrivateIp;
-<<<<<<< HEAD
     private String diskAccessMode;
-=======
     private boolean checkThriftIsListening;
->>>>>>> 47c14182
 
     public Map<String, String> fakeProperties = new HashMap<>();
 
@@ -241,7 +238,6 @@
     }
 
     @Override
-<<<<<<< HEAD
     public String getDiskAccessMode() {
         return this.diskAccessMode;
     }
@@ -249,13 +245,14 @@
     public FakeConfiguration setDiskAccessMode(String diskAccessMode) {
         this.diskAccessMode = diskAccessMode;
         return this;
-=======
+    }
+    
+    @Override
     public boolean checkThriftServerIsListening() {
         return checkThriftIsListening;
     }
 
     public void setCheckThriftServerIsListening(boolean checkThriftServerIsListening) {
         this.checkThriftIsListening = checkThriftServerIsListening;
->>>>>>> 47c14182
     }
 }