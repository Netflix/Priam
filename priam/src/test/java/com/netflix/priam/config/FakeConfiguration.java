/*
 * Copyright 2018 Netflix, Inc.
 *
 * Licensed under the Apache License, Version 2.0 (the "License");
 * you may not use this file except in compliance with the License.
 * You may obtain a copy of the License at
 *
 * http://www.apache.org/licenses/LICENSE-2.0
 *
 * Unless required by applicable law or agreed to in writing, software
 * distributed under the License is distributed on an "AS IS" BASIS,
 * WITHOUT WARRANTIES OR CONDITIONS OF ANY KIND, either express or implied.
 * See the License for the specific language governing permissions and
 * limitations under the License.
 *
 */

package com.netflix.priam.config;

import com.google.common.collect.ImmutableList;
import com.google.common.collect.ImmutableSet;
import com.google.common.collect.Lists;
import com.google.inject.Singleton;
import java.io.File;
import java.util.HashMap;
import java.util.List;
import java.util.Map;

@Singleton
public class FakeConfiguration implements IConfiguration {

    private final String appName;
    private String restorePrefix = "";
    private boolean mayCreateNewToken;
    private ImmutableList<String> racs;
    private boolean usePrivateIp;
<<<<<<< HEAD
    private boolean checkThriftIsListening;
=======
    private boolean skipDeletingOthersIngressRules;
    private boolean skipUpdatingOthersIngressRules;
>>>>>>> ffd8cb9c

    public final Map<String, String> fakeProperties = new HashMap<>();

    public FakeConfiguration() {
        this("my_fake_cluster");
    }

    public FakeConfiguration(String appName) {
        this.appName = appName;
        this.mayCreateNewToken = true; // matches interface default
        this.racs = ImmutableList.of("az1", "az2", "az3");
    }

    @Override
    public String getCassHome() {
        return "/tmp/priam";
    }

    @Override
    public void initialize() {
        // TODO Auto-generated method stub

    }

    @Override
    public String getBackupLocation() {
        return "casstestbackup";
    }

    @Override
    public String getBackupPrefix() {
        return "TEST-netflix.platform.S3";
    }

    @Override
    public String getCommitLogLocation() {
        return "cass/commitlog";
    }

    @Override
    public String getDataFileLocation() {
        return "target/data";
    }

    @Override
    public String getLogDirLocation() {
        return null;
    }

    @Override
    public String getCacheLocation() {
        return "cass/caches";
    }

    @Override
    public List<String> getRacs() {
        return racs;
    }

    public void setRacs(String... racs) {
        this.racs = ImmutableList.copyOf(racs);
    }

    @Override
    public String getSnitch() {
        return "org.apache.cassandra.locator.SimpleSnitch";
    }

    @Override
    public String getAppName() {
        return appName;
    }

    @Override
    public String getRestorePrefix() {
        return this.restorePrefix;
    }

    // For testing purposes only.
    public void setRestorePrefix(String restorePrefix) {
        this.restorePrefix = restorePrefix;
    }

    @Override
    public String getBackupCommitLogLocation() {
        return "cass/backup/cl/";
    }

    @Override
    public String getCassStartupScript() {
        return "/usr/bin/false";
    }

    @Override
    public int getRemediateDeadCassandraRate() {
        return 1;
    }

    @Override
    public String getSeedProviderName() {
        return "org.apache.cassandra.locator.SimpleSeedProvider";
    }

    @Override
    public int getBackupRetentionDays() {
        return 5;
    }

    @Override
    public List<String> getBackupRacs() {
        return Lists.newArrayList();
    }

    @Override
    public String getYamlLocation() {
        return getCassHome() + "/conf/cassandra.yaml";
    }

    @Override
    public String getJVMOptionsFileLocation() {
        return "src/test/resources/conf/jvm.options";
    }

    @Override
    public String getCommitLogBackupPropsFile() {
        return getCassHome() + "/conf/commitlog_archiving.properties";
    }

    public String getCassYamlVal(String priamKey) {
        return "";
    }

    @Override
    public boolean isPostRestoreHookEnabled() {
        return true;
    }

    @Override
    public String getPostRestoreHook() {
        return "echo";
    }

    @Override
    public String getPostRestoreHookHeartbeatFileName() {
        return System.getProperty("java.io.tmpdir") + File.separator + "postrestorehook.heartbeat";
    }

    @Override
    public String getPostRestoreHookDoneFileName() {
        return System.getProperty("java.io.tmpdir") + File.separator + "postrestorehook.done";
    }

    @Override
    public String getProperty(String key, String defaultValue) {
        return fakeProperties.getOrDefault(key, defaultValue);
    }

    @Override
    public String getMergedConfigurationDirectory() {
        return fakeProperties.getOrDefault("priam_test_config", "/tmp/priam_test_config");
    }

    @Override
    public ImmutableSet<String> getTunablePropertyFiles() {
        String path = new File(getYamlLocation()).getParentFile().getPath();
        return ImmutableSet.of(path + "/cassandra-rackdc.properties");
    }

    public String getRAC() {
        return "my_zone";
    }

    public String getDC() {
        return "us-east-1";
    }

    @Override
    public boolean isCreateNewTokenEnable() {
        return mayCreateNewToken;
    }

    public void setCreateNewToken(boolean mayCreateNewToken) {
        this.mayCreateNewToken = mayCreateNewToken;
    }

    @Override
    public boolean usePrivateIP() {
        return usePrivateIp;
    }

    public void usePrivateIP(boolean usePrivateIp) {
        this.usePrivateIp = usePrivateIp;
    }

    @Override
<<<<<<< HEAD
    public boolean checkThriftServerIsListening() {
        return checkThriftIsListening;
    }

    public void setCheckThriftServerIsListening(boolean checkThriftServerIsListening) {
        this.checkThriftIsListening = checkThriftServerIsListening;
=======
    public boolean skipDeletingOthersIngressRules() {
        return this.skipDeletingOthersIngressRules;
    }

    public void setSkipDeletingOthersIngressRules(boolean skipDeletingOthersIngressRules) {
        this.skipDeletingOthersIngressRules = skipDeletingOthersIngressRules;
    }

    @Override
    public boolean skipUpdatingOthersIngressRules() {
        return this.skipUpdatingOthersIngressRules;
    }

    public void setSkipUpdatingOthersIngressRules(boolean skipUpdatingOthersIngressRules) {
        this.skipUpdatingOthersIngressRules = skipUpdatingOthersIngressRules;
>>>>>>> ffd8cb9c
    }
}<|MERGE_RESOLUTION|>--- conflicted
+++ resolved
@@ -34,12 +34,9 @@
     private boolean mayCreateNewToken;
     private ImmutableList<String> racs;
     private boolean usePrivateIp;
-<<<<<<< HEAD
     private boolean checkThriftIsListening;
-=======
     private boolean skipDeletingOthersIngressRules;
     private boolean skipUpdatingOthersIngressRules;
->>>>>>> ffd8cb9c
 
     public final Map<String, String> fakeProperties = new HashMap<>();
 
@@ -235,14 +232,14 @@
     }
 
     @Override
-<<<<<<< HEAD
     public boolean checkThriftServerIsListening() {
         return checkThriftIsListening;
     }
 
     public void setCheckThriftServerIsListening(boolean checkThriftServerIsListening) {
         this.checkThriftIsListening = checkThriftServerIsListening;
-=======
+    
+    @Override
     public boolean skipDeletingOthersIngressRules() {
         return this.skipDeletingOthersIngressRules;
     }
@@ -258,6 +255,5 @@
 
     public void setSkipUpdatingOthersIngressRules(boolean skipUpdatingOthersIngressRules) {
         this.skipUpdatingOthersIngressRules = skipUpdatingOthersIngressRules;
->>>>>>> ffd8cb9c
     }
 }