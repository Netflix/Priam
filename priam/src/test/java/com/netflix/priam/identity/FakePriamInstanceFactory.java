--- conflicted
+++ resolved
@@ -37,13 +37,6 @@
     }
 
     @Override
-<<<<<<< HEAD
-    public List<PriamInstance> getAllIds(String appName)
-    {
-        List<PriamInstance> result = new ArrayList<>(instances.values());
-        sort(result);
-        return result;
-=======
     public ImmutableSet<PriamInstance> getAllIds(String appName) {
         return appName.endsWith("-dead")
                 ? ImmutableSet.of()
@@ -53,7 +46,6 @@
                                 .stream()
                                 .sorted(Comparator.comparingInt(PriamInstance::getId))
                                 .collect(Collectors.toList()));
->>>>>>> d51660ed
     }
 
     @Override
