--- conflicted
+++ resolved
@@ -25,12 +25,6 @@
 import mockit.Expectations;
 import mockit.Mocked;
 import mockit.integration.junit4.JMockit;
-<<<<<<< HEAD
-
-import org.junit.Before;
-import org.junit.Test;
-import org.junit.runner.RunWith;
-=======
 import org.junit.Before;
 import org.junit.Test;
 import org.junit.runner.RunWith;
@@ -39,18 +33,11 @@
 import java.io.IOException;
 import java.net.UnknownHostException;
 import java.util.List;
->>>>>>> bd8f7dd2
 
 import static org.junit.Assert.assertEquals;
 import static org.junit.Assert.fail;
 
 @RunWith(JMockit.class)
-<<<<<<< HEAD
-public class CassandraConfigTest
-{
-    private @Mocked PriamServer priamServer;
-    private @Mocked DoubleRing doubleRing;
-=======
 public class CassandraConfigTest {
     private
     @Mocked
@@ -58,7 +45,6 @@
     private
     @Mocked
     DoubleRing doubleRing;
->>>>>>> bd8f7dd2
     private CassandraConfig resource;
 
     @Before
@@ -67,12 +53,7 @@
     }
 
     @Test
-<<<<<<< HEAD
-    public void getSeeds(@Mocked final InstanceIdentity identity) throws Exception
-    {
-=======
     public void getSeeds(@Mocked final InstanceIdentity identity) throws Exception {
->>>>>>> bd8f7dd2
         final List<String> seeds = ImmutableList.of("seed1", "seed2", "seed3");
         new Expectations() {
             {
@@ -91,12 +72,7 @@
     }
 
     @Test
-<<<<<<< HEAD
-    public void getSeeds_notFound(@Mocked final InstanceIdentity identity) throws Exception
-    {
-=======
     public void getSeeds_notFound(@Mocked final InstanceIdentity identity) throws Exception {
->>>>>>> bd8f7dd2
         final List<String> seeds = ImmutableList.of();
         new Expectations() {
             {
@@ -114,12 +90,7 @@
     }
 
     @Test
-<<<<<<< HEAD
-    public void getSeeds_handlesUnknownHostException(@Mocked final InstanceIdentity identity) throws Exception
-    {
-=======
     public void getSeeds_handlesUnknownHostException(@Mocked final InstanceIdentity identity) throws Exception {
->>>>>>> bd8f7dd2
         new Expectations() {
             {
                 priamServer.getId();
@@ -134,12 +105,7 @@
     }
 
     @Test
-<<<<<<< HEAD
-    public void getToken(@Mocked final InstanceIdentity identity, @Mocked final PriamInstance instance)
-    {
-=======
     public void getToken(@Mocked final InstanceIdentity identity, @Mocked final PriamInstance instance) {
->>>>>>> bd8f7dd2
         final String token = "myToken";
         new Expectations() {
             {
@@ -161,12 +127,7 @@
     }
 
     @Test
-<<<<<<< HEAD
-    public void getToken_notFound(@Mocked final InstanceIdentity identity, @Mocked final PriamInstance instance)
-    {
-=======
     public void getToken_notFound(@Mocked final InstanceIdentity identity, @Mocked final PriamInstance instance) {
->>>>>>> bd8f7dd2
         final String token = "";
         new Expectations() {
             {
@@ -184,12 +145,7 @@
     }
 
     @Test
-<<<<<<< HEAD
-    public void getToken_handlesException(@Mocked final InstanceIdentity identity, @Mocked final PriamInstance instance)
-    {
-=======
     public void getToken_handlesException(@Mocked final InstanceIdentity identity, @Mocked final PriamInstance instance) {
->>>>>>> bd8f7dd2
         new Expectations() {
             {
                 priamServer.getId();
@@ -206,12 +162,7 @@
     }
 
     @Test
-<<<<<<< HEAD
-    public void isReplaceToken(@Mocked final InstanceIdentity identity)
-    {
-=======
     public void isReplaceToken(@Mocked final InstanceIdentity identity) {
->>>>>>> bd8f7dd2
         new Expectations() {
             {
                 priamServer.getId();
@@ -227,12 +178,7 @@
     }
 
     @Test
-<<<<<<< HEAD
-    public void isReplaceToken_handlesException(@Mocked final InstanceIdentity identity)
-    {
-=======
     public void isReplaceToken_handlesException(@Mocked final InstanceIdentity identity) {
->>>>>>> bd8f7dd2
         new Expectations() {
             {
                 priamServer.getId();
@@ -247,14 +193,8 @@
     }
 
     @Test
-<<<<<<< HEAD
-    public void getReplacedAddress(@Mocked final InstanceIdentity identity)
-    {
-    	final String replacedIp = "127.0.0.1";
-=======
     public void getReplacedAddress(@Mocked final InstanceIdentity identity) {
         final String replacedIp = "127.0.0.1";
->>>>>>> bd8f7dd2
         new Expectations() {
             {
                 priamServer.getId();
@@ -270,12 +210,7 @@
     }
 
     @Test
-<<<<<<< HEAD
-    public void doubleRing() throws Exception
-    {
-=======
     public void doubleRing() throws Exception {
->>>>>>> bd8f7dd2
         new Expectations() {{
             doubleRing.backup();
             doubleRing.doubleSlots();
@@ -289,12 +224,8 @@
     public void doubleRing_ioExceptionInBackup() throws Exception {
         final IOException exception = new IOException();
         new Expectations() {{
-<<<<<<< HEAD
-            doubleRing.backup(); result = exception;
-=======
             doubleRing.backup();
             result = exception;
->>>>>>> bd8f7dd2
             doubleRing.restore();
         }};
 
@@ -306,14 +237,6 @@
         }
     }
 
-<<<<<<< HEAD
-    @Test(expected=IOException.class)
-    public void doubleRing_ioExceptionInRestore() throws Exception
-    {
-        new Expectations() {{
-            doubleRing.backup(); result = new IOException();
-            doubleRing.restore(); result = new IOException();
-=======
     @Test(expected = IOException.class)
     public void doubleRing_ioExceptionInRestore() throws Exception {
         new Expectations() {{
@@ -321,20 +244,11 @@
             result = new IOException();
             doubleRing.restore();
             result = new IOException();
->>>>>>> bd8f7dd2
         }};
 
         resource.doubleRing();
     }
 
-<<<<<<< HEAD
-    @Test(expected=ClassNotFoundException.class)
-    public void doubleRing_classNotFoundExceptionInRestore() throws Exception
-    {
-        new Expectations() {{
-            doubleRing.backup(); result = new IOException();
-            doubleRing.restore(); result = new ClassNotFoundException();
-=======
     @Test(expected = ClassNotFoundException.class)
     public void doubleRing_classNotFoundExceptionInRestore() throws Exception {
         new Expectations() {{
@@ -342,7 +256,6 @@
             result = new IOException();
             doubleRing.restore();
             result = new ClassNotFoundException();
->>>>>>> bd8f7dd2
         }};
 
         resource.doubleRing();
