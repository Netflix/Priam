package com.netflix.priam.aws;

import com.amazonaws.services.autoscaling.AmazonAutoScaling;
import com.amazonaws.services.autoscaling.AmazonAutoScalingClient;
import com.amazonaws.services.autoscaling.model.*;
import com.amazonaws.services.autoscaling.model.Instance;
import com.amazonaws.services.ec2.AmazonEC2;
import com.amazonaws.services.ec2.AmazonEC2Client;
import com.amazonaws.services.ec2.model.*;
import com.google.common.collect.Lists;
import com.google.inject.Inject;
import com.netflix.priam.ICredential;
import com.netflix.priam.config.AmazonConfiguration;
import com.netflix.priam.identity.IMembership;
import org.apache.commons.lang.StringUtils;
import org.slf4j.Logger;
import org.slf4j.LoggerFactory;

import java.util.ArrayList;
import java.util.Arrays;
import java.util.Collection;
import java.util.List;

/**
 * Class to query amazon ASG for its members to provide - Number of valid nodes
 * in the ASG - Number of zones - Methods for adding ACLs for the nodes
 */
public class AWSMembership implements IMembership
{
    private static final Logger logger = LoggerFactory.getLogger(AWSMembership.class);
    private final AmazonConfiguration amazonConfiguration;
    private final ICredential provider;    

    @Inject
    public AWSMembership(AmazonConfiguration amazonConfiguration, ICredential provider)
    {
        this.amazonConfiguration = amazonConfiguration;
        this.provider = provider;        
    }

    @Override
    public List<String> getRacMembership()
    {
        AmazonAutoScaling client = null;
        try
        {
            client = getAutoScalingClient();
            DescribeAutoScalingGroupsRequest asgReq = new DescribeAutoScalingGroupsRequest().withAutoScalingGroupNames(amazonConfiguration.getAutoScaleGroupName());
            DescribeAutoScalingGroupsResult res = client.describeAutoScalingGroups(asgReq);

            List<String> instanceIds = Lists.newArrayList();
            for (AutoScalingGroup asg : res.getAutoScalingGroups())
            {
                for (Instance ins : asg.getInstances())
                    if (!(ins.getLifecycleState().equalsIgnoreCase("Terminating") || ins.getLifecycleState().equalsIgnoreCase("shutting-down") || ins.getLifecycleState()
                            .equalsIgnoreCase("Terminated")))
                        instanceIds.add(ins.getInstanceId());
            }
            logger.info(String.format("Querying Amazon returned following instance in the ASG: %s --> %s", amazonConfiguration.getAvailabilityZone(), StringUtils.join(instanceIds, ",")));
            return instanceIds;
        }
        finally
        {
            if (client != null)
                client.shutdown();
        }
    }

    /**
     * Actual membership AWS source of truth...
     */
    @Override
    public int getAvailabilityZoneMembershipSize()
    {
        AmazonAutoScaling client = null;
        try
        {
            client = getAutoScalingClient();
            DescribeAutoScalingGroupsRequest asgReq = new DescribeAutoScalingGroupsRequest().withAutoScalingGroupNames(amazonConfiguration.getAutoScaleGroupName());
            DescribeAutoScalingGroupsResult res = client.describeAutoScalingGroups(asgReq);
            int size = 0;
            for (AutoScalingGroup asg : res.getAutoScalingGroups())
            {
                size += asg.getMaxSize();
            }
            logger.info(String.format("Query on ASG returning %d instances", size));
            return size;
        }
        finally
        {
            if (client != null)
                client.shutdown();
        }
    }

    @Override
    public int getRacCount()
    {
        return amazonConfiguration.getUsableAvailabilityZones().size();
    }

    /**
     * Adds a iplist to the SG.
     */
    public void addACL(Collection<String> listIPs, int from, int to)
    {
        AmazonEC2 client = null;
        try
        {
            client = getEc2Client();
            List<IpPermission> ipPermissions = new ArrayList<IpPermission>();
            ipPermissions.add(new IpPermission().withFromPort(from).withIpProtocol("tcp").withIpRanges(listIPs).withToPort(to));
            client.authorizeSecurityGroupIngress(new AuthorizeSecurityGroupIngressRequest(amazonConfiguration.getSecurityGroupName(), ipPermissions));
            logger.info("Done adding ACL to: " + StringUtils.join(listIPs, ","));
        }
        finally
        {
            if (client != null)
                client.shutdown();
        }
    }

    /**
     * removes a iplist from the SG
     */
    public void removeACL(Collection<String> listIPs, int from, int to)
    {
        AmazonEC2 client = null;
        try
        {
            client = getEc2Client();
            List<IpPermission> ipPermissions = new ArrayList<IpPermission>();
            ipPermissions.add(new IpPermission().withFromPort(from).withIpProtocol("tcp").withIpRanges(listIPs).withToPort(to));
            client.revokeSecurityGroupIngress(new RevokeSecurityGroupIngressRequest(amazonConfiguration.getSecurityGroupName(), ipPermissions));
        }
        finally
        {
            if (client != null)
                client.shutdown();
        }
    }

    /**
     * List SG ACL's
     */
    public List<String> listACL(int from, int to)
    {
        AmazonEC2 client = null;
        try
        {
            client = getEc2Client();
            List<String> ipPermissions = new ArrayList<String>();
            DescribeSecurityGroupsRequest req = new DescribeSecurityGroupsRequest().withGroupNames(Arrays.asList(amazonConfiguration.getSecurityGroupName()));
            DescribeSecurityGroupsResult result = client.describeSecurityGroups(req);
            for (SecurityGroup group : result.getSecurityGroups())
                for (IpPermission perm : group.getIpPermissions())
                    if (perm.getFromPort() == from && perm.getToPort() == to)
                        ipPermissions.addAll(perm.getIpRanges());
<<<<<<< HEAD
=======

>>>>>>> 8972e023
            return ipPermissions;
        }
        finally
        {
            if (client != null)
                client.shutdown();
        }
    }

    @Override
    public void expandAvailabilityZoneMembership(int count)
    {
        AmazonAutoScaling client = null;
        try
        {
            client = getAutoScalingClient();
            DescribeAutoScalingGroupsRequest asgReq = new DescribeAutoScalingGroupsRequest().withAutoScalingGroupNames(amazonConfiguration.getAutoScaleGroupName());
            DescribeAutoScalingGroupsResult res = client.describeAutoScalingGroups(asgReq);
            AutoScalingGroup asg = res.getAutoScalingGroups().get(0);
            UpdateAutoScalingGroupRequest ureq = new UpdateAutoScalingGroupRequest();
            ureq.setAutoScalingGroupName(asg.getAutoScalingGroupName());
            ureq.setMinSize(asg.getMinSize() + 1);
            ureq.setMaxSize(asg.getMinSize() + 1);
            ureq.setDesiredCapacity(asg.getMinSize() + 1);
            client.updateAutoScalingGroup(ureq);
        }
        finally
        {
            if (client != null)
                client.shutdown();
        }
    }

    protected AmazonAutoScaling getAutoScalingClient()
    {
        AmazonAutoScaling client = new AmazonAutoScalingClient(provider.getCredentials());
        client.setEndpoint("autoscaling." + amazonConfiguration.getRegionName() + ".amazonaws.com");
        return client;
    }

    protected AmazonEC2 getEc2Client()
    {
        AmazonEC2 client = new AmazonEC2Client(provider.getCredentials());
        client.setEndpoint("ec2." + amazonConfiguration.getRegionName() + ".amazonaws.com");
        return client;
    }
}<|MERGE_RESOLUTION|>--- conflicted
+++ resolved
@@ -156,10 +156,7 @@
                 for (IpPermission perm : group.getIpPermissions())
                     if (perm.getFromPort() == from && perm.getToPort() == to)
                         ipPermissions.addAll(perm.getIpRanges());
-<<<<<<< HEAD
-=======
-
->>>>>>> 8972e023
+
             return ipPermissions;
         }
         finally
